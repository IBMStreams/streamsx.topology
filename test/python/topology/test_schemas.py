--- conflicted
+++ resolved
@@ -8,12 +8,9 @@
 from streamsx.topology.topology import Topology, Routing
 from streamsx.topology.schema import _SchemaParser
 import streamsx.topology.schema as _sch
-<<<<<<< HEAD
+import streamsx.topology.runtime as _str
+
 import test_vers
-=======
-
-import streamsx.topology.runtime as _str
->>>>>>> 8eb885ae
 
 _PRIMITIVES = ['boolean', 'blob', 'int8', 'int16', 'int32', 'int64',
                  'uint8', 'uint16', 'uint32', 'uint64',
