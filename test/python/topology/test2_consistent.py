--- conflicted
+++ resolved
@@ -185,13 +185,8 @@
         N = 3000
         topo = Topology()
         
-<<<<<<< HEAD
         s = topo.source(TimeCounter(iterations=N, period=0.01))
-        s.set_consistent(ConsistentRegionConfig.periodic(1, drainTimeout=40, resetTimeout=40, maxConsecutiveAttempts=3))
-=======
-        s = topo.source(TimeCounter(iterations=30, period=0.1))
         s.set_consistent(ConsistentRegionConfig.periodic(1, drain_timeout=40, reset_timeout=40, max_consecutive_attempts=3))
->>>>>>> 3f867f29
 
         tester = Tester(topo)
         tester.contents(s, range(0,N))
