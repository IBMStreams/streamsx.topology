from streamsx.topology.topology import *
from streamsx.topology.tester import Tester
from streamsx.topology.consistent import ConsistentRegionConfig
import streamsx.spl.op as op
import streamsx.ec as ec

import unittest
from datetime import timedelta

# Tests for consistent region.

# Include at least one of each of these basic types, including checkpointing
# and a dillable class:
# Aggregate.
# Filter.
# FlatMap.
# ForEach
# HashAdder
# Map.
# Source.

# Class defining a source of integers from 0 to the limit, including 0 but
# excluding the limit.
# An instance of this class can be dilled.
class TimeCounter(object):
    """Count up from zero every `period` seconds for a given number of 
    iterations."""
    def __init__(self, period=None, iterations=None):
        if period is None:
            period = 1.0

        self.period = period
        self.iterations = iterations
        self.count = 0

    def __iter__(self):
        return self

    def __next__(self):
        # If the number of iterations has been met, stop iterating.
        if self.iterations is not None and self.count >= self.iterations:
            raise StopIteration

        # Otherwise increment, sleep, and return.
        to_return = self.count
        self.count += 1
        time.sleep(self.period)
        return to_return

    def next(self):
        return self.__next__()

# This just provides a __call__ method that computes the average of its
# parameter, but since it is a class it is stateful and will have its state
# saved during checkpointing.
class StatefulAverage(object):
    def __call__(self, x):
        return float(sum(x))/float(len(x))

# Pass only even integers.  This is a class, therefore is checkpointed
# even though it does not have meaningful state.
class StatefulEvenFilter(object):
    def __call__(self, x):
        return x % 2 == 0

# Map x -> x / 2 + 1.  Again this is stateful although it does not have
# meaningful state.
class StatefulHalfPlusOne(object):
    def __call__(self, x):
        return x / 2 + 1

# Split a string.
class StatefulSplit(object):
    def __call__(self, x):
        return x.split()

# Delay.  Used as a filter, but this just delays for a period and returns
# True
class StatefulDelay(object):
    def __init__(self, period):
        self.period = period

    def __call__(self, x):
        time.sleep(self.period)
        return True

# Do nothing, statefully.  This is used with for_each.  It seems not so
# easy to test for_each.
class StatefulNothing(object):
    def __init__(self):
        self._expected = 0
    def __call__(self, x):
        if x == self._expected:
             self._expected += 1
        else:
            raise ValueError("Expected " + str(self._expected) + " got " + x)

# Compute a hash code, statefully.  Again the state is not meaningful
class StatefulStupidHash(object):
    def __call__(self, x):
        return hash(x) + 89

# listiterater objects cannot be pickled in python 2.7, so here is a
# list iterator class
class ListIterator(object):
    def __init__(self, listToIterate, period=None):
        self.listToIterate = listToIterate
        if period is None:
            self.period=0.1
        self.index = 0

    def __iter__(self):
        return self

    def __next__(self):
        if self.index >= len(self.listToIterate):
            raise StopIteration
        time.sleep(self.period);
        ret = self.listToIterate[self.index];
        self.index += 1
        return ret

    def next(self):
        return __next__(self)
    

# Consisent region is not supported in standalone.  Note that neither
# checkpointing nor consistent region can be used in standalone, but 
# if checkpointing is enabled in standalone, there is a warning message
# but the application runs, while if consistent region is enabled, there
# is an error and the application stops.  There is an inconsistency about
# how we handle the unsupported configuration.

#class TestConsistentRegion(unittest.TestCase): 
#    def setUp(self):
#        Tester.setup_standalone(self)

class TestDistributedConsistentRegion(unittest.TestCase):
    def setUp(self):
        Tester.setup_distributed(self)

    # Source operator
    def test_source(self):
        topo = Topology("test")
        
        s = topo.source(TimeCounter(iterations=30, period=0.1))
        s.set_consistent(ConsistentRegionConfig.periodic(1, drainTimeout=40, resetTimeout=40, maxConsecutiveAttempts=3))

        tester = Tester(topo)
        tester.contents(s, range(0,30))
        tester.resets(3)

        cfg={}
        job_config = streamsx.topology.context.JobConfig(tracing='debug')
        job_config.add(self.test_config)

        tester.test(self.test_ctxtype, self.test_config)

    # Source, ForEach, Filter, Aggregate operators
    # (based on test2_python_window.TestPythonWindowing.test_basicCountCountWindow)
    def test_aggregate(self):
        topo = Topology()
        # Generate integers from [0,30)
        s = topo.source(TimeCounter(iterations=30, period=0.1))
        s.set_consistent(ConsistentRegionConfig.periodic(1, drainTimeout=40, resetTimeout=40, maxConsecutiveAttempts=3))

        # Filter the odd ones 
        s = s.filter(StatefulEvenFilter())
        # Halve the even ones and add one.  Now have integers [1,15)
        s = s.map(StatefulHalfPlusOne())
        s = s.last(10).trigger(2).aggregate(StatefulAverage())
        tester = Tester(topo)
        tester.resets(3)
        tester.contents(s, [1.5,2.5,3.5,4.5,5.5,7.5,9.5])
        tester.test(self.test_ctxtype, self.test_config)
        

    # Test flat map (based on a sample)
    def test_flat_map(self):
        topo = Topology();

        lines = topo.source(ListIterator(["mary had a little lamb", "its fleece was white as snow"]))
        lines.set_consistent(ConsistentRegionConfig.periodic(1, drainTimeout=40, resetTimeout=40, maxConsecutiveAttempts=3))

        # slow things down so checkpoints can be taken.
        lines = lines.filter(StatefulDelay(0.5)) 
        words = lines.flat_map(StatefulSplit())
        tester = Tester(topo)
        tester.resets(3)
        tester.contents(words, ["mary","had","a","little","lamb","its","fleece","was","white","as","snow"])
        tester.test(self.test_ctxtype, self.test_config)

    # Test hash adder.  This requires parallel with a hash router.
    # (based on test2_udp.TestUDP.test_TopologyParallelHash)
    def test_hash_adder(self):
        topo = Topology("test_hash_adder")
        s = topo.source(TimeCounter(iterations=30, period=0.1))
        s.set_consistent(ConsistentRegionConfig.periodic(1, drainTimeout=40, resetTimeout=40, maxConsecutiveAttempts=3))

        width =  3
        s = s.parallel(width, Routing.HASH_PARTITIONED, StatefulStupidHash())
        s = s.map(lambda x: x + 23)
        s = s.end_parallel()

        expected = []
        for v in range (0,30):
            expected.append((v + 23))

        tester = Tester(topo)
        tester.resets(3)
        tester.contents(s, expected, ordered=width==1)
        tester.test(self.test_ctxtype, self.test_config)
            
    # Test for_each.  This is a sink. 
    def test_for_each(self):
        N = 3000
        topo = Topology("test")
        s = topo.source(TimeCounter(iterations=N, period=0.01))
        s.set_consistent(ConsistentRegionConfig.periodic(1, drainTimeout=40, resetTimeout=40, maxConsecutiveAttempts=3))

        s.for_each(StatefulNothing())
        tester = Tester(topo)
<<<<<<< HEAD
        tester.resets(3)
=======
        tester.resets()
>>>>>>> 3128c32b
        tester.test(self.test_ctxtype, self.test_config)


class TestSasConsistentRegion(TestDistributedConsistentRegion):
    def setUp(self):
        Tester.setup_streaming_analytics(self, force_remote_build=True)

# Python operators may not be the source of operator-driven consistent regions.
class TestOperatorDriven(unittest.TestCase):
    def setUp(self):
        Tester.setup_distributed(self)

    def test_aggregate(self):
        topo = Topology()
        # Generate integers from [0,30)
        s = topo.source(TimeCounter(iterations=30, period=0.1))

        # Filter the odd ones 
        s = s.filter(StatefulEvenFilter())
        # Halve the even ones and add one.  Now have integers [1,15)
        s = s.map(StatefulHalfPlusOne())
        s = s.last(10).trigger(2).aggregate(StatefulAverage())
        s.set_consistent(ConsistentRegionConfig.operator_driven(drainTimeout=40, resetTimeout=40, maxConsecutiveAttempts=3))
        self.assertFalse(tester.test(self.test_ctxtype, self.test_config, assert_on_fail=False))

    def test_filter(self):
        topo = Topology()
        # Generate integers from [0,30)
        s = topo.source(TimeCounter(iterations=30, period=0.1))

        # Filter the odd ones 
        s = s.filter(StatefulEvenFilter())
        s.set_consistent(ConsistentRegionConfig.operator_driven(drainTimeout=40, resetTimeout=40, maxConsecutiveAttempts=3))
        # Halve the even ones and add one.  Now have integers [1,15)
        s = s.map(StatefulHalfPlusOne())
        s = s.last(10).trigger(2).aggregate(StatefulAverage())
        tester = Tester(topo)
        self.assertFalse(tester.test(self.test_ctxtype, self.test_config, assert_on_fail=False))

    def test_flat_map(self):
        topo = Topology();

        lines = topo.source(ListIterator(["mary had a little lamb", "its fleece was white as snow"]))

        # slow things down so checkpoints can be taken.
        lines = lines.filter(StatefulDelay(0.5)) 
        words = lines.flat_map(StatefulSplit())
        words.set_consistent(ConsistentRegionConfig.operator_driven(drainTimeout=40, resetTimeout=40, maxConsecutiveAttempts=3))
        tester = Tester(topo)
        self.assertFalse(tester.test(self.test_ctxtype, self.test_config, assert_on_fail=False))

    def test_for_each(self):
        pass # There is no way to set consistent on a sink

    def test_hash_adder(self):
        pass # There is no way to set consistent on hash_adder

    def test_map(self):
        topo = Topology()
        # Generate integers from [0,30)
        s = topo.source(TimeCounter(iterations=30, period=0.1))

        # Filter the odd ones 
        s = s.filter(StatefulEvenFilter())
        # Halve the even ones and add one.  Now have integers [1,15)
        s = s.map(StatefulHalfPlusOne())
        s.set_consistent(ConsistentRegionConfig.operator_driven(drainTimeout=40, resetTimeout=40, maxConsecutiveAttempts=3))
        s = s.last(10).trigger(2).aggregate(StatefulAverage())
        tester = Tester(topo)
        self.assertFalse(tester.test(self.test_ctxtype, self.test_config, assert_on_fail=False))

    # Source operator
    def test_source(self):
        topo = Topology("test")
        
        s = topo.source(TimeCounter(iterations=30, period=0.1))
        s.set_consistent(ConsistentRegionConfig.operator_driven(drainTimeout=40, resetTimeout=40, maxConsecutiveAttempts=3))
        tester = Tester(topo)
        self.assertFalse(tester.test(self.test_ctxtype, self.test_config, assert_on_fail=False))
<|MERGE_RESOLUTION|>--- conflicted
+++ resolved
@@ -220,11 +220,7 @@
 
         s.for_each(StatefulNothing())
         tester = Tester(topo)
-<<<<<<< HEAD
-        tester.resets(3)
-=======
         tester.resets()
->>>>>>> 3128c32b
         tester.test(self.test_ctxtype, self.test_config)
 
 
