--- conflicted
+++ resolved
@@ -119,10 +119,7 @@
      <arg value="-i"/>
      <arg value="${testtk}"/>
    </exec>
-<<<<<<< HEAD
-  </target>
-=======
-   </target>
+  </target>
   <target name="test.python.toolkit">
    <exec executable="${topology.test.python}">
      <arg value="${tk}/bin/spl-python-extract.py"/>
@@ -131,7 +128,6 @@
      <arg value="--make-toolkit"/>
    </exec>
    </target>
->>>>>>> 148c51c2
 	
   <target name="test.toolkit.clean">
   	<delete file="${testtk}/toolkit.xml"/>
