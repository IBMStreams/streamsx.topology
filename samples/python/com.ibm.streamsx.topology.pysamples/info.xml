<?xml version="1.0" encoding="UTF-8"?>
<info:toolkitInfoModel xmlns:common="http://www.ibm.com/xmlns/prod/streams/spl/common"
 xmlns:info="http://www.ibm.com/xmlns/prod/streams/spl/toolkitInfo">
<info:identity>
  <info:name>com.ibm.streamsx.topology.pysamples</info:name>
<<<<<<< HEAD
  <info:description>
    Sample toolkit for Python support.
    This sample demonstrates the usage of operators written in python in a Streams spl application.
    In directory opt/python/streams there are some python modules which implement streams operators.
    There are two spl applications in namespace com.ibm.streamsx.topology.pysamples.apps which use these python operators.
    To build this sample export the environment variable STREAMS_TOPOLOGY_TOOLKIT with the path to your toplogy toolki and 
    execute ant all from the command line.
    If environment variable STREAMS_TOPOLOGY_TOOLKIT not exists the sample is build using the topology toolkit from 
    the streams installation.
  </info:description>
  <info:version>1.0.0</info:version>
  <info:requiredProductVersion>4.0.1.0</info:requiredProductVersion>
=======
  <info:description>Sample toolkit for Python support</info:description>
  <info:version>1.1.0</info:version>
  <info:requiredProductVersion>4.2</info:requiredProductVersion>
>>>>>>> 9f799050
</info:identity>
<info:dependencies>
</info:dependencies>
  <info:resources>
    <info:messageSet name="TopologySplpyResource">
      <info:lang default="true">en_US/TopologySplpyResource.xlf</info:lang>
      <info:lang>de_DE/TopologySplpyResource.xlf</info:lang>
      <info:lang>es_ES/TopologySplpyResource.xlf</info:lang>
      <info:lang>fr_FR/TopologySplpyResource.xlf</info:lang>
      <info:lang>it_IT/TopologySplpyResource.xlf</info:lang>
      <info:lang>ja_JP/TopologySplpyResource.xlf</info:lang>
      <info:lang>ko_KR/TopologySplpyResource.xlf</info:lang>
      <info:lang>pt_BR/TopologySplpyResource.xlf</info:lang>
      <info:lang>ru_RU/TopologySplpyResource.xlf</info:lang>
      <info:lang>zh_CN/TopologySplpyResource.xlf</info:lang>
      <info:lang>zh_TW/TopologySplpyResource.xlf</info:lang>
    </info:messageSet>
  </info:resources>
</info:toolkitInfoModel><|MERGE_RESOLUTION|>--- conflicted
+++ resolved
@@ -3,7 +3,6 @@
  xmlns:info="http://www.ibm.com/xmlns/prod/streams/spl/toolkitInfo">
 <info:identity>
   <info:name>com.ibm.streamsx.topology.pysamples</info:name>
-<<<<<<< HEAD
   <info:description>
     Sample toolkit for Python support.
     This sample demonstrates the usage of operators written in python in a Streams spl application.
@@ -14,13 +13,8 @@
     If environment variable STREAMS_TOPOLOGY_TOOLKIT not exists the sample is build using the topology toolkit from 
     the streams installation.
   </info:description>
-  <info:version>1.0.0</info:version>
-  <info:requiredProductVersion>4.0.1.0</info:requiredProductVersion>
-=======
-  <info:description>Sample toolkit for Python support</info:description>
   <info:version>1.1.0</info:version>
   <info:requiredProductVersion>4.2</info:requiredProductVersion>
->>>>>>> 9f799050
 </info:identity>
 <info:dependencies>
 </info:dependencies>
