<!DOCTYPE html>
<html lang="en-us">
  <head>
    <meta charset="UTF-8">
    <title>Streamsx.topology</title>

    <meta name="viewport" content="width=device-width, initial-scale=1">
    <meta http-equiv="X-UA-Compatible" content="IE=edge">
    <link rel="stylesheet" href="stylesheets/bootstrap.css" media="screen">
    <link rel="stylesheet" href="stylesheets/bootswatch.min.css">


		      <!-- <link rel="stylesheet" type="text/css" href="stylesheets/normalize.css" media="screen">
		      <link href='http://fonts.googleapis.com/css?family=Open+Sans:400,700' rel='stylesheet' type='text/css'>
		      <link rel="stylesheet" type="text/css" href="stylesheets/stylesheet.css" media="screen">
		      <link rel="stylesheet" type="text/css" href="stylesheets/github-light.css" media="screen"> -->

  </head>
  <body>
<div class="navbar navbar-default navbar-fixed-top">
      <div class="container">
        <div class="navbar-header">
          <a href="../" class="navbar-brand">streamsx.topology</a>
          <button class="navbar-toggle" type="button" data-toggle="collapse" data-target="#navbar-main">
            <span class="icon-bar"></span>
            <span class="icon-bar"></span>
            <span class="icon-bar"></span>
          </button>
        </div>
        <div class="navbar-collapse collapse" id="navbar-main">
          <ul class="nav navbar-nav">
            <li>
              <a href="https://github.com/Ibmstreams/streamsx.topology/releases">Releases</a>
            </li>
            <li>
              <a href="doc.html">Documentation</a>
            </li>
	    <li>
              <a href="gettingstarted.html">Getting started</a>
            </li>
	    <li>
              <a href="FAQ.html">FAQ</a>
            </li>
          </ul>

          <ul class="nav navbar-nav navbar-right">
            <li><a href="https://github.com/IBMStreams" target="_blank">An IBMStreams Project</a></li>
            <li><a href="https://github.com/IBMStreams/streamsx.topology" target="_blank">Project Page</a></li>
          </ul>

        </div>
      </div>
    </div>

    <div class="container">
      <div class="page-header" id="banner">
	<div class="row">
	</div>
      </div>
      <div class="page-header" id="banner">
	<div class="row">
	  <div class="col-sm-2">
	    <img src="InfoSphere-Streams-logo_140x140.png" height="140" width="140">
	    <div class="row">
	      <div class="col-sm-1">
	      
<<<<<<< HEAD
		
	      </div>
	    </div>
	  </div>
	  <div class="col-sm-10">
	    <div class="jumbotron">
              <h1>streamsx.topology</h1>
              <p>The streamsx.topology project provides the Java Application API -- a way of writing millisecond latency IBMStreams applications entirely in Java.</p>
	  </div>
	  <div class="col-sm-1">
	  </div>
	</div>
      </div>	    
	<section class="main-content">
	  <h3>
	    <a id="welcome-to-github-pages" class="anchor" href="#welcome-to-github-pages" aria-hidden="true"><span class="octicon octicon-link"></span></a>Java Application API</h3>
	  
	  <p>The Java Application API enables a developer to create streaming applications entirely in Java for IBM Streams. The API employs a functional style of programming -- a developer may define a graph's flow and data manipulation simultaneously.
	    <div class="row">
	      <div class="col-sm-7">
		<pre><code>
<em style="color: green;">    /*
     * Declare a source stream (hw) with String as tuples that sends two tuples,
     * "Hello" and "World!", and prints them to output.
     */</em>
    Topology topology = new Topology(<em style="color: blue;">"HelloWorld"</em>);
    TStream<String> hw = topology.strings(<em style="color: blue;">"Hello"</em>, <em style="color: blue">"World!"</em>);
    hw.print();
    StreamsContextFactory.getEmbedded().submit(topology).get();
		</code></pre>
	      </div>
	      <div class="col-sm-5">
		<h3>Open source</h3>
		<ul>
		  <li>
		    <p>Streamsx.topology is an open source project that <a href="https://github.com/IBMStreams/streamsx.topology">can be found</a> on github.  
		  </li>
		</ul>
	      </div>
	    </div>
	  <p>Please refer to the <a href="gettingstarted.html">getting started guide</a>, <a href="FAQ.html">FAQ</a> page, and <a href="doc.html">documentation</a> for help.</p>
	  
	</section>
	
=======
	      <p>The Java Application API enables a developer to create streaming applications entirely in Java for IBM Streams. The API employs a functional style of programming -- a developer may define a graph's flow and data manipulation simultaneously.
          <p>Please refer to the <a href="gettingstarted.html">getting started guide</a>, <a href="FAQ.html">FAQ</a> page, and <a href="doc.html">documentation</a> for help.</p>
      
	      	<h3>Java Application API Quick Start VM</h3>
	      
	      <p>Get started now with the new Java Application API Quick Start VMware image by following this <a href="gettingstarted.html">getting started guide</a>.</p>      
	    </section>
	    
>>>>>>> 837903fb
	    
  </body>
</html>
<|MERGE_RESOLUTION|>--- conflicted
+++ resolved
@@ -64,7 +64,7 @@
 	    <div class="row">
 	      <div class="col-sm-1">
 	      
-<<<<<<< HEAD
+
 		
 	      </div>
 	    </div>
@@ -103,22 +103,16 @@
 		    <p>Streamsx.topology is an open source project that <a href="https://github.com/IBMStreams/streamsx.topology">can be found</a> on github.  
 		  </li>
 		</ul>
+		<h3>Java Application API Quick Start VM</h3>
+	      
+		<p>Get started now with the new Java Application API Quick Start VMware image by following this <a href="gettingstarted.html">getting started guide</a>.</p>      
 	      </div>
 	    </div>
 	  <p>Please refer to the <a href="gettingstarted.html">getting started guide</a>, <a href="FAQ.html">FAQ</a> page, and <a href="doc.html">documentation</a> for help.</p>
 	  
 	</section>
-	
-=======
-	      <p>The Java Application API enables a developer to create streaming applications entirely in Java for IBM Streams. The API employs a functional style of programming -- a developer may define a graph's flow and data manipulation simultaneously.
-          <p>Please refer to the <a href="gettingstarted.html">getting started guide</a>, <a href="FAQ.html">FAQ</a> page, and <a href="doc.html">documentation</a> for help.</p>
-      
-	      	<h3>Java Application API Quick Start VM</h3>
-	      
-	      <p>Get started now with the new Java Application API Quick Start VMware image by following this <a href="gettingstarted.html">getting started guide</a>.</p>      
-	    </section>
 	    
->>>>>>> 837903fb
+
 	    
   </body>
 </html>
