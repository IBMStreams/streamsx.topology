/*
# Licensed Materials - Property of IBM
# Copyright IBM Corp. 2015,2016
*/

/*
 * Internal header file supporting Python
 * for com.ibm.streamsx.topology.
 *
 * This is not part of any public api for
 * the toolkit or toolkit with decorated
 * SPL Python operators.
 *
 * Functionality related to operators
 */

#ifndef __SPL__SPLPY_OP_H
#define __SPL__SPLPY_OP_H

#include <SPL/Runtime/Operator/OperatorMetrics.h>
#include <SPL/Runtime/Common/Metric.h>
#include <SPL/Runtime/Operator/OptionalContext.h>
#include <SPL/Runtime/Operator/State/StateHandler.h>

#include "splpy_general.h"
#include "splpy_setup.h"

namespace streamsx {
  namespace topology {

class SplpyOp;

/**
 * Support for saving an operator's state to checkpoints, and restoring
 * the state from checkpoints.
 */
 class SplpyOpStateHandlerImpl : public SPL::StateHandler {
 public:
  SplpyOpStateHandlerImpl(SplpyOp * pyop, PyObject * pickledCallable);
  virtual ~SplpyOpStateHandlerImpl();
  virtual void checkpoint(SPL::Checkpoint & ckpt);
  virtual void reset(SPL::Checkpoint & ckpt);
  virtual void resetToInitialState();
 private:
  static PyObject * call(PyObject * callable, PyObject * arg);
  SplpyOp * op;
  PyObject * loads;
  PyObject * dumps;
  PyObject * pickledInitialCallable;
};

class SplpyOp {
  public:
      SplpyOp(SPL::Operator *op, const char * spl_setup_py) :
          op_(op),
          callable_(NULL),
          pydl_(NULL),
          exc_suppresses(NULL),
          opc_(NULL),
<<<<<<< HEAD
          stateHandler(NULL),
          stateHandlerMutex(NULL)
=======
#endif
          stateHandler(NULL)
>>>>>>> 5e66d235
      {
          pydl_ = SplpySetup::loadCPython(spl_setup_py);

          SplpyGIL lock;
          SPL::rstring outDir(op->getPE().getOutputDirectory());
          PyObject * pyOutDir = pySplValueToPyObject(outDir);
          SplpyGeneral::callVoidFunction(
               "streamsx.topology.runtime", "add_output_packages", pyOutDir, NULL);
          opc_ = PyLong_FromVoidPtr((void*)op);
          if (opc_ == NULL)
              throw SplpyGeneral::pythonException("capsule");
<<<<<<< HEAD
=======
#endif          
>>>>>>> 5e66d235
      }

      virtual ~SplpyOp()
      {
        {
          SplpyGIL lock;

          if (callable_ != NULL)
              Py_DECREF(callable_);

          if (opc_ != NULL)
              Py_DECREF(opc_);
        }
        if (pydl_ != NULL)
          (void) dlclose(pydl_);

        delete stateHandler;
        stateHandler = NULL;
      }

      SPL::Operator * op() {
         return op_;
      }

      void setCallable(PyObject * callable) {
        bool firstTime = (callable_ == NULL);
        callable_ = callable;
        if (firstTime) {
          setup();
        }
      }
      PyObject * callable() {
          return callable_;
      }

      /**
       * perform any common setup for a Python callable.
       * 
       * - If the callable as an __enter__/__exit__ pair
       *   (__enter__ will have already been called) then create
       *   a metric that keeps track of exceptions suppressed
       *   by __exit__
       */
      void setup() {
          if (PyObject_HasAttrString(callable_, "_splpy_entered")) {
              PyObject *entered = PyObject_GetAttrString(callable_, "_splpy_entered");
              if (PyObject_IsTrue(entered)) {
                  SPL::OperatorMetrics & metrics = op_->getContext().getMetrics();
                  SPL::Metric &cm = metrics.createCustomMetric(
                      "nExceptionsSuppressed",
                      "Number of exceptions suppressed by callable's __exit__ method.",
                      SPL::Metric::Counter);
                  exc_suppresses = &cm;
              }
              Py_DECREF(entered);
          }

          setupStateHandler();
      }

      /**
       * Actions for a Python operator on prepareToShutdown
       * Flush any pending output.
      */
      void prepareToShutdown() {
          SplpyGIL lock;
          if (callable_) {
             // Call _shutdown_op which will invoke
             // __exit__ on the users object if
             // it's a class instance and has
             // __enter__ and __exit__
             // callVoid steals the reference to callable_
             Py_INCREF(callable_);
             SplpyGeneral::callVoidFunction(
               "streamsx.ec", "_shutdown_op", callable_, NULL);
          }
          SplpyGeneral::flush_PyErrPyOut();
      }

      int exceptionRaised(const SplpyExceptionInfo& exInfo) {
          if (callable_) {
             // callFunction steals the reference to callable_
             Py_INCREF(callable_);
             PyObject *ignore = SplpyGeneral::callFunction(
               "streamsx.ec", "_shutdown_op", callable_, exInfo.asTuple());
             int ignoreException = PyObject_IsTrue(ignore);
             Py_DECREF(ignore);
             if (ignoreException && exc_suppresses)
                 exc_suppresses->incrementValue();
             return ignoreException;
          }
          return 0;
      }

      // Get the capture with a new ref
      PyObject * opc() {
         Py_INCREF(opc_);
         return opc_;
      }
     
      // Set the operator capsule as a Python thread local
      // use streamsx.ec._set_opc so that it is availble
      // through the operator's class __init__ function.
      void setopc() {
         SplpyGeneral::callVoidFunction(
               "streamsx.ec", "_set_opc", opc(), NULL);
      }

      // Clear the thread local for the operator capsule
      void clearopc() {
          SplpyGeneral::callVoidFunction(
               "streamsx.ec", "_clear_opc",
               NULL, NULL);
      }

      /**
       * Is this operator stateful for checkpointing?  Derived classes
       * must override this to support checkpointing.
       */
      virtual bool isStateful () { return false; }

      /**
       * Register a state handler for the operator.  The state handler
       * handles checkpointing and supports consistent regions.  Checkpointing
       * will be enabled for this operator only if checkpoint is enabled for
       * the topology, this operator is stateful, and it can be saved and
       * restored using dill.
       */
      virtual void setupStateHandler() {
        // If the checkpointing or consistent region is enabled and the
        // operator is stateful, create a state handler instance.
        bool stateful = isStateful();
        bool checkpointing = op()->getContext().isCheckpointingOn();
        if (checkpointing)
          SPLAPPTRC(L_TRACE, "checkpointing enabled", "python");
        else
          SPLAPPTRC(L_TRACE, "checkpointing disabled", "python");

        bool consistentRegion = (NULL != op()->getContext().getOptionalContext(CONSISTENT_REGION));
        if (consistentRegion)
          SPLAPPTRC(L_TRACE, "consistent region enabled", "python");
        else
          SPLAPPTRC(L_TRACE, "consistent region disabled", "python");

        if (checkpointing || consistentRegion) {
          PyObject * pickledCallable = NULL;
          if (stateful) {

            // Ensure that callable() can be pickled before using it in a state
            // handler.
            SplpyGIL lock;
            PyObject * dumps = SplpyGeneral::loadFunction("dill", "dumps");
            PyObject * args = PyTuple_New(1);
            Py_INCREF(callable());
            PyTuple_SET_ITEM(args, 0, callable());
            pickledCallable = PyObject_CallObject(dumps, args);
            Py_DECREF(args);
            Py_DECREF(dumps);

            std::stringstream msg;
            msg << "Checkpointing is not available for the " << op()->getContext().getName() << " operator";

            if (!pickledCallable) {
              // The callable cannot be pickled.  Throw an exception that
              // shuts down the operator, unless it is supressed.
              // If it is suppressed, this operator will continue to run, but
              // with no checkpointing enabled.
              if (PyErr_Occurred()) {
                SplpyExceptionInfo exceptionInfo = SplpyExceptionInfo::pythonError("setup");
                if (exceptionInfo.pyValue_) {
                  SPL::rstring text;
                  // note pyRStringFromPyObject returns zero on success
                  if (pyRStringFromPyObject(text, exceptionInfo.pyValue_) == 0) {
                    msg << " because of python error " << text;
                  }

                  SPLAPPTRC(L_WARN, msg.str(), "python");
                  // Offer the exception to the operator, so the operator
                  // can suppress it.
                  if (exceptionRaised(exceptionInfo) == 0) {
                    throw exceptionInfo.exception();
                  }
                  exceptionInfo.clear();
                  // The exception was suppressed.  Continue with
                  // pickledCallable == NULL, which will cause no
                  // state handler to be created.
                  // Checkpointing will not be enabled for
                  // this operator even though it is stateful.
                  SPLAPPTRC(L_WARN, "Proceeding with no checkpointing for the " << op()->getContext().getName() << " operator", "python");
                }
              }
              else {
                // This is probably unreachable.  PyObject_CallObject
                // returned NULL, but there was no python exception.
                throw SplpyGeneral::generalException("setup", msg.str());
              }
            }
          }
          assert(!stateHandler);
          if (stateful && pickledCallable) {
            SPLAPPTRC(L_DEBUG, "Creating state handler", "python");
            // pickledCallable reference stolen here.
            stateHandler = new SplpyOpStateHandlerImpl(this, pickledCallable);
          }
          else {
            SPLAPPTRC(L_DEBUG, "Not state handler", "python");
          }
        }
      }

      void checkpoint(SPL::Checkpoint & ckpt) {
        if (stateHandler) {
          stateHandler->checkpoint(ckpt);
        }
      }

      void reset(SPL::Checkpoint & ckpt) {
        if (stateHandler) {
          stateHandler->reset(ckpt);
        }
      }

      void resetToInitialState() {
        if (stateHandler) {
          stateHandler->resetToInitialState();
        }
      }

   private:
      SPL::Operator *op_;

      // Python object used to process tuples
      PyObject *callable_;

      // Handle to libpythonX.Y.so
      void * pydl_;

      // Number of exceptions suppressed by __exit__
      SPL::Metric *exc_suppresses;

      // PyLong of op_
      PyObject *opc_;

      SPL::StateHandler * stateHandler;
};

 // Steals reference to pickledCallable
 SplpyOpStateHandlerImpl::SplpyOpStateHandlerImpl(SplpyOp * pyop, PyObject * pickledCallable) : op(pyop), loads(), dumps(), pickledInitialCallable(pickledCallable) {
  // Load pickle.loads and pickle.dumps
  SplpyGIL lock;
  loads = SplpyGeneral::loadFunction("dill", "loads");
  dumps = SplpyGeneral::loadFunction("dill", "dumps");
 }

 SplpyOpStateHandlerImpl::~SplpyOpStateHandlerImpl() {
   SplpyGIL lock;
   Py_CLEAR(loads);
   Py_CLEAR(dumps);
   Py_CLEAR(pickledInitialCallable);
 }

 void SplpyOpStateHandlerImpl::checkpoint(SPL::Checkpoint & ckpt) {
   SPLAPPTRC(L_DEBUG, "checkpoint", "python");
   SPL::blob bytes;
   {
     SplpyGIL lock;
     PyObject * ret = call(dumps, op->callable());
     if (!ret) {
       SplpyGeneral::tracePythonError();
       throw SplpyGeneral::pythonException("dill.dumps");
     }
     pySplValueFromPyObject(bytes, ret);
     Py_DECREF(ret);
   }
   ckpt << bytes;
   SPLAPPTRC(L_TRACE, "exit checkpoint", "python");
 }

 void SplpyOpStateHandlerImpl::reset(SPL::Checkpoint & ckpt) {
   SPLAPPTRC(L_DEBUG, "reset", "python");
   // Restore the callable from an spl blob
   SPL::blob bytes;
   ckpt >> bytes;
   SplpyGIL lock;
   PyObject * pickle = pySplValueToPyObject(bytes);
   PyObject * ret = call(loads, pickle);
   if (!ret) {
       SplpyGeneral::tracePythonError();
       throw SplpyGeneral::pythonException("dill.loads");
   }
   // discard the old callable, replace with the newly
   // unpickled one.
   Py_DECREF(op->callable());
   op->setCallable(ret); // reference to ret stolen by op
 }

 void SplpyOpStateHandlerImpl::resetToInitialState() {
   SPLAPPTRC(L_DEBUG, "resetToInitialState", "python");
   SplpyGIL lock;
   PyObject * initialCallable = call(loads, pickledInitialCallable);
   if (!initialCallable) {
     SplpyGeneral::tracePythonError();
     throw SplpyGeneral::pythonException("dill.loads");
   }
   Py_DECREF(op->callable());
   op->setCallable(initialCallable);
 }

 // Call a python callable with a single argument
 // Caller must hold GILState.
 PyObject * SplpyOpStateHandlerImpl::call(PyObject * callable, PyObject * arg) {
   PyObject * args = PyTuple_New(1);
   Py_INCREF(arg);
   PyTuple_SET_ITEM(args, 0, arg);
   PyObject * ret = PyObject_CallObject(callable, args);
   Py_DECREF(args);
   return ret;
 }

}}

#endif
<|MERGE_RESOLUTION|>--- conflicted
+++ resolved
@@ -57,13 +57,7 @@
           pydl_(NULL),
           exc_suppresses(NULL),
           opc_(NULL),
-<<<<<<< HEAD
-          stateHandler(NULL),
-          stateHandlerMutex(NULL)
-=======
-#endif
           stateHandler(NULL)
->>>>>>> 5e66d235
       {
           pydl_ = SplpySetup::loadCPython(spl_setup_py);
 
@@ -75,10 +69,6 @@
           opc_ = PyLong_FromVoidPtr((void*)op);
           if (opc_ == NULL)
               throw SplpyGeneral::pythonException("capsule");
-<<<<<<< HEAD
-=======
-#endif          
->>>>>>> 5e66d235
       }
 
       virtual ~SplpyOp()
