--- conflicted
+++ resolved
@@ -237,11 +237,7 @@
        * restored using dill.
        */
       virtual void setupStateHandler() {
-<<<<<<< HEAD
         // If the checkpointing or consistent region is enabled and the 
-=======
-        // If the checkpointing is enabled and the 
->>>>>>> e04e18b9
         // operator is stateful, create and register a state handler instance. 
         // Otherwise, register a do-nothing state handler.
         bool stateful = isStateful();
@@ -255,6 +251,7 @@
           SPLAPPTRC(L_TRACE, "consistent region enabled", "python");
         else 
           SPLAPPTRC(L_TRACE, "consistent region disabled", "python");
+        // TODO what if both are enabled?
 
         if (checkpointing || consistentRegion) {
           PyObject * pickledCallable = NULL;
