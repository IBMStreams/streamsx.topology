--- conflicted
+++ resolved
@@ -234,8 +234,7 @@
     """
     Create an SPL ``rstring`` value.
     """
-<<<<<<< HEAD
-    return Expression('RSTRING', str(value))
+    return streamsx.spl.op.Expression('RSTRING', str(value))
 
 _null = Expression.expression("null")
 
@@ -248,7 +247,4 @@
 
     .. versionadded:: TODO support for optional data types added.
     """
-    return _null
-=======
-    return streamsx.spl.op.Expression('RSTRING', str(value))
->>>>>>> 8eb885ae
+    return _null