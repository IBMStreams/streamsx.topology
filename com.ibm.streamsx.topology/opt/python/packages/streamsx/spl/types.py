--- conflicted
+++ resolved
@@ -264,7 +264,6 @@
         Expression: Expression representing the value.
     """
     return streamsx.spl.op.Expression('RSTRING', str(value))
-<<<<<<< HEAD
 
 _null = streamsx.spl.op.Expression.expression("null")
 
@@ -277,6 +276,4 @@
 
     .. versionadded:: 1.10
     """
-    return _null
-=======
->>>>>>> 4aeb7915
+    return _null