# coding=utf-8
# Licensed Materials - Property of IBM
# Copyright IBM Corp. 2015,2016

from __future__ import unicode_literals
from future.builtins import *
from past.builtins import basestring

import sys
import uuid
import json
import inspect
import datetime
import pickle
from enum import Enum

try:
    import dill
    dill.settings['recurse'] = True
except ImportError:
    dill = pickle

import types
import base64
import re
import streamsx.topology.dependency
import streamsx.topology.functions
import streamsx.topology.param
import streamsx.spl.op
from streamsx.topology.schema import CommonSchema, StreamSchema
from streamsx.topology.schema import _stream_schema


def _fix_namespace(ns):
    ns = str(ns)
    sns = ns.split('.')
    if len(sns) == 1:
        return re.sub(r'\W+', '', ns, flags=re.UNICODE)
    for i in range(0,len(sns)):
        sns[i] = re.sub(r'\W+', '', sns[i], flags=re.UNICODE)

    for i in range(len(sns), 0):
        if len(sns[i]) == 0:
            sns.pop(i)

    return '.'.join(sns)

def _as_spl_expr(value):
    """ Return value converted to an SPL expression if
    needed other otherwise value.
    """
    if hasattr(value, 'spl_json'):
        return value
      
    if isinstance(value, Enum):
        value = streamsx.spl.op.Expression.expression(value.name)
    return value

class SPLGraph(object):

    def __init__(self, topology, name=None, namespace=None):
        if name is None:
            name = str(uuid.uuid1()).replace("-", "")

        if namespace is None:
            namespace = name
        
        # Allows Topology or SPLGraph to be passed to submit
        self.graph = self
        # Remove 'awkward characters' from names
        self.name = re.sub(r'\W+', '', str(name), flags=re.UNICODE)
        self.namespace = _fix_namespace(namespace)
        self.topology = topology
        self.operators = []
        self.resolver = streamsx.topology.dependency._DependencyResolver(self.topology)
        self._views = []
        self._spl_toolkits = []
        self._used_names = {'list', 'tuple', 'int'}
        self._layout_group_id = 0
        self._colocate_tag_mapping = {}

    def get_views(self):
        return self._views

    def add_views(self, view):
        self._views.append(view)

    def _requested_name(self, name, action=None, func=None):
        """Create a unique name for an operator or a stream.
        """
        if name is not None:
            if name in self._used_names:
                # start at 2 for the "second" one of this name
                n = 2
                while True:
                    pn = name + '_' + str(n)
                    if pn not in self._used_names:
                        self._used_names.add(pn)
                        return pn
                    n += 1
            else:
                self._used_names.add(name)
                return name

        if func is not None:
            if hasattr(func, '__name__'):
                name = func.__name__
                if name == '<lambda>':
                    # Avoid use of <> characters in name
                    # as they are converted to unicode
                    # escapes in SPL identifier
                    name = action + '_lambda'
            elif hasattr(func, '__class__'):
                name = func.__class__.__name__

        if name is None:
            if action is not None:
                name = action
            else:
                name = self.name

        # Recurse once to get unique version of name
        return self._requested_name(name)


    def addOperator(self, kind, function=None, name=None, params=None, sl=None, stateful=False):
        if(params is None):
            params = {}

        if name is None:
            name = self._requested_name(None,action="Op", func = function)

        if(kind.startswith("$")):    
            op = Marker(len(self.operators), kind, name, {}, self)                           
        else:
            if function is not None:
                params['toolkitDir'] = streamsx.topology.param.toolkit_dir()
            op = _SPLInvocation(len(self.operators), kind, function, name, params, self, sl=sl, stateful=stateful)
        self.operators.append(op)
        if not function is None:
            dep_instance = function
            if isinstance(function, streamsx.topology.runtime._WrappedInstance):
                dep_instance = type(function._callable)

            if not inspect.isbuiltin(dep_instance):
                self.resolver.add_dependencies(inspect.getmodule(dep_instance))
        return op
    
    def addPassThruOperator(self):
        name = self.name + "_OP"+str(len(self.operators))
        op = _SPLInvocation(len(self.operators), "spl.relational::Functor", None, name, {}, self)
        self.operators.append(op)
        return op

    def _next_layout_group_id(self):
        lgi = '__spl_lg_' + str(self._layout_group_id)
        self._layout_group_id += 1
        return lgi

    def generateSPLGraph(self):
        self.topology._prepare()
        _graph = {}
        _graph["name"] = self.name
        _graph["namespace"] = self.namespace
        _graph["public"] = True
        _graph["config"] = {}
        self._determine_model(_graph["config"])
        _graph["config"]["includes"] = []
        _graph['config']['spl'] = {}
        _graph['config']['spl']['toolkits'] = self._spl_toolkits
        self._add_parameters(_graph)
        self._add_checkpoint(_graph)
        if self._colocate_tag_mapping:
            _graph['config']['colocateTagMapping'] = self._colocate_tag_mapping
        _ops = []
        self._add_modules(_graph["config"]["includes"])
        self._add_packages(_graph["config"]["includes"])
        self._add_files(_graph["config"]["includes"])
        for op in self.operators:
            _ops.append(op.generateSPLOperator())

        _graph["operators"] = _ops
        return _graph

    def _determine_model(self, graph_cfg):
        # Python can be used to build pure SPL
        # graphs so if that's the case mark the
        # graph model/langauge as spl/spl
        all_spl = True
        for op in self.operators:
            if op.model != 'spl':
                all_spl = False
                break

        graph_cfg['model'] = 'spl' if all_spl else 'functional' 
        graph_cfg['language'] = 'spl' if all_spl else 'python'

    def _add_packages(self, includes):
        for package_path in self.resolver.packages:
           mf = {}
           mf["source"] = package_path
           mf["target"] = "opt/python/packages"
           includes.append(mf)

    def _add_modules(self, includes):
        for module_path in self.resolver.modules:
           mf = {}
           mf["source"] = module_path
           mf["target"] = "opt/python/modules"
           includes.append(mf)

    def _add_files(self, includes):
         fls = self.topology._files
         for location in fls:
             files = fls[location]
             for path in files:
                 if isinstance(path, basestring):
                     # Simple file with a source to copy
                     f = {}
                     f['source'] = path
                     f['target'] = location
                     includes.append(f)
                 else:
                     # Arbitray file description
                     includes.append(path)

    def _add_parameters(self, _graph):
        sps = self.topology._submission_parameters
        if not sps:
            return
        params = dict()
        _graph['parameters'] = params
        for name, sp in sps.items():
            params[name] = sp.spl_json()

<<<<<<< HEAD
    def _add_checkpoint(self, _graph):

        if self.topology.checkpoint_period is None:
            pass
        else:            
            unit = "MICROSECONDS"

            _graph["config"]["checkpoint"] = {}
            _graph["config"]["checkpoint"]["mode"] = "periodic"
            _graph["config"]["checkpoint"]["period"] = self.topology.checkpoint_period * 1000 * 1000 # Seconds to microseconds
            _graph["config"]["checkpoint"]["unit"] = unit


    def getLastOperator(self):
        return self.operators[len(self.operators) -1]      
        
=======
>>>>>>> b431a586
class _SPLInvocation(object):

    def __init__(self, index, kind, function, name, params, graph, view_configs = None, sl=None, stateful = False):
        self.index = index
        self.kind = kind
        self.model = None
        self.language = None
        self.function = function
        self.name = name
        self.category = None
        self.params = {}
        self.setParameters(params)
        self._addOperatorFunction(self.function, stateful)
        self.graph = graph
        self.viewable = True
        self.sl = sl
        self._placement = {}
        self._start_op = False
        self.config = {}
        # Arbitrary JSON for operator
        self._op_def = {}

        if view_configs is None:
            self.view_configs = []
        else:
            self.view_configs = view_configs

        self.inputPorts = []
        self.outputPorts = []
        self._layout_hints = {}

    def addOutputPort(self, oWidth=None, name=None, inputPort=None, schema= CommonSchema.Python,partitioned_keys=None, routing = None):
        if name is None:
            name = self.name + "_OUT"+str(len(self.outputPorts))
        oport = OPort(name, self, len(self.outputPorts), schema, oWidth, partitioned_keys, routing=routing)
        self.outputPorts.append(oport)
        if schema == CommonSchema.Python:
            self.viewable = False

        if not inputPort is None:
            oport.connect(inputPort)
        return oport

    def setParameters(self, params):
        import streamsx.spl.op
        for param in params:
            if params[param] is None:
                # map Python None to SPL null
                params[param] = streamsx.spl.op.Expression.expression("null")
            self.params[param] = params[param]

    def appendParameters(self, params):
        for param in params:
            if self.params.get(param) is None:
                self.params[param] = params[param]
            else:
                for innerParam in param:
                    self.params[param].append(innerParam)

    def getViewConfig(self):
        return self.view_configs

    def addViewConfig(self, view_configs):
        self.view_configs.append(view_configs)

    def addInputPort(self, name=None, outputPort=None, window_config=None):
        if name is None:
            name = self.name + "_IN"+ str(len(self.inputPorts))
        iPortSchema = CommonSchema.Python    
        if not outputPort is None :
            iPortSchema = outputPort.schema        
        iport = IPort(name, self, len(self.inputPorts),iPortSchema, window_config)
        self.inputPorts.append(iport)

        if not outputPort is None:
            iport.connect(outputPort)
        return iport


    def generateSPLOperator(self):
        _op = dict(self._op_def)
        _op["name"] = self.name
        if self.category:
            _op["category"] = self.category

        _op["kind"] = self.kind
        if self.model:
            _op["model"] = self.model
        if self.language:
           _op["language"] = self.language

        _op["partitioned"] = False
        if self._start_op:
            _op["startOp"] = True

        _outputs = []
        _inputs = []

        for output in self.outputPorts:
            _outputs.append(output.getSPLOutputPort())

        for input in self.inputPorts:
            _inputs.append(input.getSPLInputPort())
        _op["outputs"] = _outputs
        _op["inputs"] = _inputs
        _op["config"] = self.config
        _op["config"]["streamViewability"] = self.viewable
        _op["config"]["viewConfigs"] = self.view_configs
        if self._placement:
            _op["config"]["placement"] = self._placement
            if 'resourceTags' in self._placement:
                # Convert the set to a list for JSON
                tags = _op['config']['placement']['resourceTags']
                _op['config']['placement']['resourceTags'] = list(tags)

        # Fix up any pending streams for input style
        if 'pyStyle' in self.params and 'pending' == self.params['pyStyle']\
                and self.kind.startswith('com.ibm.streamsx.topology.functional.python'):
            StreamSchema._fnop_style(self.inputPorts[0].schema, self, 'pyStyle')

        # Add parameters as their natural representation
        # unless they value has a spl_json() function,
        # then use that
        _params = {}

        for name in self.params:
            param = _as_spl_expr(self.params[name])
            try:
                _params[name] = param.spl_json()
            except:
                _value = {}
                _value["value"] = param
                _params[name] = _value
        _op["parameters"] = _params

        if self.sl is not None:
           _op['sourcelocation'] = self.sl.spl_json()

        if self._layout_hints:
            _op['layout'] = self._layout_hints

        # Callout to allow a ExtensionOperator
        # to augment the JSON
        if hasattr(self, '_ex_op'):
            self._ex_op._generate(_op)
        return _op

    def _addOperatorFunction(self, function, stateful=False):
        if (function is None):
            return None
        if not hasattr(function, "__call__"):
            raise "argument to _addOperatorFunction is not callable"

        self.model = 'functional'
        self.language = 'python'

        # Wrap a lambda as a callable class instance
        if isinstance(function, types.LambdaType) and function.__name__ == "<lambda>" :
            function = streamsx.topology.runtime._Callable(function)
        elif function.__module__ == '__main__':
            # Function/Class defined in main, create a callable wrapping its
            # dill'ed form
            function = streamsx.topology.runtime._Callable(function)
         
        if inspect.isroutine(function):
            # callable is a function
            self.params["pyName"] = function.__name__
        else:
            # callable is a callable class instance
            self.params["pyName"] = function.__class__.__name__
            # dill format is binary; base64 encode so it is json serializable 
            self.params["pyCallable"] = base64.b64encode(dill.dumps(function)).decode("ascii")

        self.params["pyStateful"] = bool(stateful)

        # note: functions in the __main__ module cannot be used as input to operations 
        # function.__module__ will be '__main__', so C++ operators cannot import the module
        self.params["pyModule"] = function.__module__

    def _remap_colocate_tag(self, colocate_id, tag):
        ctm = self.graph._colocate_tag_mapping
        if tag in ctm:
            old_colocate_id = ctm[tag]
            if old_colocate_id != colocate_id:
                ctm[tag] = colocate_id
                self._remap_colocate_tag(colocate_id, old_colocate_id)
        else:
            ctm[tag] = colocate_id

    
    def colocate(self, others, why):
        """
        Colocate this operator with another.
        """
        if isinstance(self, Marker):
            return

        if 'colocateTags' not in self._placement:
            self._placement['colocateTags'] = []

        colocate_tag = '__spl_' + why + '$' + str(self.index)
        self._placement['colocateTags'].append(colocate_tag)

    def _layout(self, kind=None, hidden=None, name=None, orig_name=None):
        if kind:
           self._layout_hints['kind'] = str(kind)
        if hidden:
           self._layout_hints['hidden'] = True
        if name:
            self._layout_map_name(name, orig_name)


    def _layout_map_name(self, name, orig_name):
        if orig_name and name != orig_name:
            if 'names' not in self._layout_hints:
                self._layout_hints['names'] = dict()
            self._layout_hints['names'][name] = orig_name

    def _layout_group(self,kind, name, group_id=None):
        group = {}
        if group_id is None:
            group_id = self.graph._next_layout_group_id()
        group['id'] = group_id
        group['name'] = name
        group['kind'] = kind
        self._layout_hints['group'] = group
        return group_id

    def _printOperator(self):
        print(self.name+":")
        print("inputs:" + str(len(self.inputPorts)))
        for port in self.inputPorts:
            print(port.name())
        print("outputs:" + str(len(self.outputPorts)))
        for port in self.outputPorts:
            print(port.name)

class IPort(object):
    def __init__(self, name, operator, index, schema, window_config):
        self.name = name
        self.operator = operator
        self.index = index
        self.schema = schema
        self.window_config = window_config
        self.outputPorts = []

    def connect(self, oport):
        if not oport in self.outputPorts:
            self.outputPorts.append(oport)

        if not self in oport.inputPorts:
            oport.connect(self)

    def getSPLInputPort(self):
        _iport = {}
        _iport["name"] = self.name
        _iport["connections"] = [port.name for port in self.outputPorts]
        _iport["type"] = self.schema.schema()
        if self.window_config is not None:
            _iport['window'] = self.window_config
        return _iport

class OPort(object):
    def __init__(self, name, operator, index, schema, width=None, partitioned_keys=None, routing=None):
        self.name = name
        self.operator = operator
        self.schema = _stream_schema(schema)
        self.index = index
        self.width = width
        self.partitioned = partitioned_keys is not None
        self.partitioned_keys = partitioned_keys
        self.routing = routing

        self.inputPorts = []

    def connect(self, iport):
        if not iport in self.inputPorts:
            self.inputPorts.append(iport)
        
        if not self in iport.outputPorts:
            iport.connect(self)

    def getSPLOutputPort(self):
        _oport = {}
        _oport["type"] = self.schema.schema()
        _oport["name"] = self.name
        _oport["connections"] = [port.name for port in self.inputPorts]
        _oport["routing"] = self.routing

        if not self.width is None:
            _oport["width"] = int(self.width)
        if not self.partitioned is None:
            _oport["partitioned"] = self.partitioned
        if self.partitioned_keys is not None:
            _oport["partitionedKeys"] = self.partitioned_keys

        return _oport

class Marker(_SPLInvocation):

    def __init__(self, index, kind, name, params, graph):
        self.index = index
        self.kind = kind
        self.model = 'virtual'
        self.name = name
        self.params = {}
        self.setParameters(params)
        self.graph = graph

        self.inputPorts = []
        self.outputPorts = []
                   

    def generateSPLOperator(self):
        _op = {}
        _op["name"] = self.name

        _op["kind"] = self.kind
        _op["partitioned"] = False

        _op["marker"] = True
        _op["model"] = self.model
        _op["language"] = "marker"

        _outputs = []
        _inputs = []

        for output in self.outputPorts:
            _outputs.append(output.getSPLOutputPort())

        for input in self.inputPorts:
            _inputs.append(input.getSPLInputPort())
        _op["outputs"] = _outputs
        _op["inputs"] = _inputs
        _op["config"] = {}

        return _op
<|MERGE_RESOLUTION|>--- conflicted
+++ resolved
@@ -233,7 +233,6 @@
         for name, sp in sps.items():
             params[name] = sp.spl_json()
 
-<<<<<<< HEAD
     def _add_checkpoint(self, _graph):
 
         if self.topology.checkpoint_period is None:
@@ -247,11 +246,6 @@
             _graph["config"]["checkpoint"]["unit"] = unit
 
 
-    def getLastOperator(self):
-        return self.operators[len(self.operators) -1]      
-        
-=======
->>>>>>> b431a586
 class _SPLInvocation(object):
 
     def __init__(self, index, kind, function, name, params, graph, view_configs = None, sl=None, stateful = False):
