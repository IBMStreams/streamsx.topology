--- conflicted
+++ resolved
@@ -406,23 +406,6 @@
             cond._desc = "'{0}' stream expects tuple unordered contents: {1}.".format(stream.name, expected)
         return self.add_condition(stream, cond)
 
-<<<<<<< HEAD
-    def resets(self, minimumResets=None):
-<<<<<<< HEAD
-        """Add a consistent region resetter to the test topology, and
-        verify that the consistent region is reset at least ``minimumResets``
-        times.
-
-        The resets are performed at arbitrary intervals scaled to the
-        period of the region (if it is periodically triggered).
-        """
-=======
-        # TODO docs
->>>>>>> 62d6d51... Consistent region resetter integrated with tester (needs cleanup)
-        resetter = sttrt._Resetter(self.topology, minimumResets=minimumResets)
-        ret = self.add_condition(None, resetter)
-        return ret
-=======
     def resets(self, minimum_resets=10):
         """Create a condition that randomly resets consistent regions.
         The condition becomes valid when each consistent region in the
@@ -443,7 +426,6 @@
         """
         resetter = sttrt._Resetter(self.topology, minimum_resets=minimum_resets)
         self.add_condition(None, resetter)
->>>>>>> 3128c32b
 
     def tuple_check(self, stream, checker):
         """Check each tuple on a stream.
@@ -624,10 +606,6 @@
             condition = ct[1]
             stream = ct[0]
             condition.attach(stream)
-<<<<<<< HEAD
-            condition.create(stream)
-=======
->>>>>>> 3128c32b
 
         # Standalone uses --kill-after parameter.
         if self._run_for and stc.ContextTypes.STANDALONE != ctxtype:
