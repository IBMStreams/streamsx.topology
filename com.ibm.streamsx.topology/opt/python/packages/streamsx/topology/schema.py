# coding=utf-8
# Licensed Materials - Property of IBM
# Copyright IBM Corp. 2016,2017
"""
Schemas for streams.

********
Overview
********

On a structured stream a tuple is a sequence of attributes,
and an attribute is a named value of a specific type.

The supported types are defined by IBM Streams Streams Processing Language (SPL).

"""

from __future__ import (absolute_import, division,
                        print_function, unicode_literals)
# For style dicts passed into Python from Streams C++
# are raw dicts since they are created by Python C-API code
# not the future dict in Python 2.7.
_spl_dict = dict
_spl_object = object

from future.builtins import *
from past.builtins import basestring, unicode

import collections
import enum
import io
import itertools
import sys
import token
import tokenize

_spl_str = unicode if sys.version_info.major == 2 else str



def is_common(schema):
    """
    Is `schema` an common schema
    Args:
        schema: Scheme to test.

    Returns:
        bool: ``True`` if schema is a common schema, otherwise ``False``.

    """
    if isinstance(schema, StreamSchema):
        return schema.schema() in _SCHEMA_COMMON
    if isinstance(schema, CommonSchema):
        return True
    if isinstance(schema, basestring):
        return is_common(StreamSchema(schema))
    return False

def _is_namedtuple(cls):
    return cls != tuple and issubclass(cls, tuple) and hasattr(cls, '_fields')

_SCHEMA_PENDING = '<pending>'
def _is_pending(schema):
    return isinstance(schema, StreamSchema) and schema.schema() == _SCHEMA_PENDING

# Parses a schema of the form 'tuple<...>'
# _parse returns a list of the schema attributes,
# each attribute is a python tuple of:
# (type, name)
# with type being
#    primitive type (str), e.g. 'int32'
#    collection type (tuple), e.g. ('list', 'int32')
#    optional type (tuple), e.g. ('optional', 'int32')
#    nested tuple type (tuple), e.g. ('tuple', [('int32', 'a'), ('float64', 'b')])
# This is an internal api.
#
class _SchemaParser(object):
    """Class for parsing schemas."""
    _SPL_PRIMITIVE_TYPES = { 'boolean',
                         'uint8', 'uint16', 'uint32', 'uint64',
                         'int8', 'int16', 'int32', 'int64',
                         'float32', 'float64',
                         'complex32', 'complex64',
                         'decimal32', 'decimal64', 'decimal128',
                         'rstring', 'ustring',
                         'timestamp', 'blob', 'xml'}

    _SPL_COLLECTION_TYPES = { 'list', 'set'}

    def __init__(self, schema):
        self.schema = schema
        self._type = []

    def _parse_error(self, token):
        raise SyntaxError("Invalid schema:" + self.schema + " token " + str(token))

    def _req_op(self, which):
        token = next(self.tokens)
        if token[0] != tokenize.OP or which != token[1]:
            self._parse_error(token)

    def _parse(self):
        schema = self.schema.replace(">>", ' > > ')
        schema = schema.replace('<<', ' < < ')

        ios = io.StringIO(schema).readline
        self.tokens = tokenize.generate_tokens(ios)
        self._parse_tuple(self._type, next(self.tokens))
        endtoken = next(self.tokens)
        if not endtoken[0] == token.ENDMARKER:
            self._parse_error(endtoken)
        return self._type

    def _parse_tuple(self, _type, token):
        if token[0] != tokenize.NAME or 'tuple' != token[1]:
            self._parse_error(token)
        self._req_op('<')
    
        token = None
        while True:
            token = next(self.tokens)
            if token[0] == tokenize.OP:
                if token[1] == ',':
                    continue
                if token[1] == '>':
                    break
                self._parse_error(token)

            if token[0] == tokenize.NAME:
                self._parse_attribute_type(_type, token)
                continue

            self._parse_error(token)

    def _parse_type(self, attr_type):
        if attr_type[0] != tokenize.NAME:
            self._parse_error(attr_type)

        if 'tuple' == attr_type[1]:
            nested_tuple = []
            self._parse_tuple(nested_tuple, attr_type)
            return ('tuple', nested_tuple)

        if 'map' == attr_type[1]:
            self._req_op('<')
            key_type = self._parse_type(next(self.tokens))
            self._req_op(',')
            value_type = self._parse_type(next(self.tokens))
            self._req_op('>')
            bound = self._parse_optional_bounded()
            return ('map', (key_type, value_type), bound)

        if 'optional' == attr_type[1]:
            self._req_op('<')
            value_type = self._parse_type(next(self.tokens))
            self._req_op('>')
            return ('optional', value_type)
            
        if attr_type[1] in _SchemaParser._SPL_PRIMITIVE_TYPES:
            if attr_type[1] == 'rstring':
                bound = self._parse_optional_bounded()
                if bound is not None:
                    return 'rstring' + bound
            return attr_type[1]

        if attr_type[1] in _SchemaParser._SPL_COLLECTION_TYPES:
            self._req_op('<')
            element_type = self._parse_type(next(self.tokens))
            self._req_op('>')
            bound = self._parse_optional_bounded()
            return (attr_type[1], element_type, bound)

        self._parse_error(attr_type)

    def _parse_attribute_type(self, _type, attr_type):
        if attr_type[0] != tokenize.NAME:
            self._parse_error(attr_type)

        attr_type = self._parse_type(attr_type)

        attr = (attr_type, self._parse_attribute_name())
        _type.append(attr)

    def _parse_attribute_name(self):
        attr_name = next(self.tokens)
        if attr_name[0] != tokenize.NAME:
            self._parse_error(attr_name)
        return attr_name[1]

    def _parse_optional_bounded(self):
        token = next(self.tokens)
        if token[0] == tokenize.OP and '[' == token[1]:
            bound_info = next(self.tokens)
            if bound_info[0] != tokenize.NUMBER:
                self._parse_error(bound_info)
            bound = str(int(bound_info[0]))
            self._req_op(']')
            return bound
        else:
            # push back the token
            self.tokens = itertools.chain([token], self.tokens)
            return None

def _stream_schema(schema):
    if isinstance(schema, StreamSchema):
        return schema
    if isinstance(schema, CommonSchema):
        return schema
    return StreamSchema(str(schema))

def _attribute_names(types):
    names = []
    for attr in types:
        names.append(attr[1])
    return names

_SCHEMA_PYTHON_OBJECT = 'tuple<blob __spl_po>'
_SCHEMA_STRING = 'tuple<rstring string>'
_SCHEMA_JSON = 'tuple<rstring jsonString>'
_SCHEMA_BINARY = 'tuple<blob binary>' # not yet supported
_SCHEMA_XML = 'tuple<xml document>' # not yet supported

_SCHEMA_COMMON = frozenset([_SCHEMA_PYTHON_OBJECT, _SCHEMA_JSON, _SCHEMA_STRING, _SCHEMA_BINARY, _SCHEMA_XML])

_SCHEMA_COMMON_STYLES = {_SCHEMA_PYTHON_OBJECT:_spl_object, _SCHEMA_STRING: _spl_str, _SCHEMA_JSON: _spl_dict, _SCHEMA_BINARY:None, _SCHEMA_XML: None }

class StreamSchema(object) :
    """Defines a schema for a structured stream.

    On a structured stream a tuple is a sequence of attributes,
    and an attribute is a named value of a specific type.

    The supported types are defined by IBM Streams Streams Processing
    Language and include such types as `int8`, `int16`, `rstring`
    and `list<float32>`.

    A schema is defined with the syntax ``tuple<type name [,...]>``,
    for example::

        tuple<rstring id, timestamp ts, float64 value>

    represents a schema with three attributes suitable for a sensor reading.

    The complete list of supported types are:

<<<<<<< HEAD
    ============================  ======================================  =====================
    Type                          Description                             Python representation

    ============================  ======================================  =====================
    ``boolean``                   True or False                           ``bool``
    ``int8``                      8-bit signed integer                    ``int``
    ``int16``                     16-bit signed integer                   ``int``
    ``int32``                     32-bit signed integer                   ``int``
    ``int64``                     64-bit signed integer                   ``int``
    ``uint8``                     8-bit unsigned integer                  ``int``
    ``uint16``                    16-bit unsigned integer                 ``int``
    ``uint32``                    32-bit unsigned integer                 ``int``
    ``uint64``                    64-bit unsigned integer                 ``int``
    ``float32``                   32-bit binary floating point            ``float``
    ``float64``                   64-bit binary floating point            ``float``
    ``decimal32``                 32-bit decimal floating point           ``decimal.Decimal``
    ``decimal64``                 64-bit decimal floating point           ``decimal.Decimal``
    ``decimal128``                128-bit decimal floating point          ``decimal.Decimal``
    ``complex32``                 complex using `float32` values          ``complex``
    ``complex64``                 complex using `float64` values          ``complex``
    ``timestamp``                 Timestamp with nanosecond resolution    :py:class:`~streamsx.spl.types.Timestamp`
    ``rstring``                   Character string (UTF-8 encoded)        ``str`` (``unicode`` 2.7)
    ``rstring[N]``                Bounded string (UTF-8 encoded)          ``str`` (``unicode`` 2.7)
    ``ustring``                   Character string (UTF-16 encoded)       ``str`` (``unicode`` 2.7)
    ``blob``                      Sequence of bytes                       ``memoryview``
    ``list<T>``                   List with elements of type `T`          ``list``
    ``list<T>[N]``                Bounded list, limted to N elements      ``list``
    ``set<T>``                    Set with elements of type `T`           ``set``
    ``set<T>[N]``                 Bounded set, limted to N elements       ``set``
    ``map<K,V>``                  Map with typed keys and values          ``dict``
    ``map<K,V>[N]``               Bounded map, limted to N pairs          ``dict``
    ``optional<T>``               Optional value of type `T`              Value of type `T`, or None
    ``enum{id [,...]}``           Enumeration                             Not supported
    ``xml``                       XML value                               Not supported
    ``tuple<type name [, ...]>``  Nested tuple                            Not supported
    ============================  ======================================  =====================
=======
    ============================  ==============================  =========================================  =======================================
    Type                          Description                     Python representation                      Conversion from Python
    ============================  ==============================  =========================================  =======================================
    ``boolean``                   True or False                   ``bool``                                   ``bool(value)``
    ``int8``                      8-bit signed integer            ``int``                                    ``int(value)`` truncated to 8 bits
    ``int16``                     16-bit signed integer           ``int``                                    ``int(value)`` truncated to 16 bits
    ``int32``                     32-bit signed integer           ``int``                                    ``int(value)`` truncated to 32 bits
    ``int64``                     64-bit signed integer           ``int``                                    ``int(value)``
    ``uint8``                     8-bit unsigned integer          ``int``                                    -
    ``uint16``                    16-bit unsigned integer         ``int``                                    -
    ``uint32``                    32-bit unsigned integer         ``int``                                    -
    ``uint64``                    64-bit unsigned integer         ``int``                                    -
    ``float32``                   32-bit binary floating point    ``float``                                  ``float(value)`` truncated to 32 bits
    ``float64``                   64-bit binary floating point    ``float``                                  ``float(value)``
    ``decimal32``                 32-bit decimal floating point   ``decimal.Decimal``                        ``decimal.Decimal(value)`` normalized to IEEE 754 decimal32
    ``decimal64``                 64-bit decimal floating point   ``decimal.Decimal``                        ``decimal.Decimal(value)`` normalized to IEEE 754 decimal64
    ``decimal128``                128-bit decimal floating point  ``decimal.Decimal``                        ``decimal.Decimal(value)`` normalized to IEEE 754 decimal128
    ``complex32``                 complex with `float32` values   ``complex``                                ``complex(value)`` with real and imaginary values truncated to 32 bits
    ``complex64``                 complex with `float64` values   ``complex``                                ``complex(value)``
    ``timestamp``                 Nanosecond timestamp            :py:class:`~streamsx.spl.types.Timestamp`  -
    ``rstring``                   UTF-8 string                    ``str`` (``unicode`` 2.7)                  ``str(value)``
    ``rstring[N]``                Bounded UTF-8 string            ``str`` (``unicode`` 2.7)                  ``str(value)``
    ``ustring``                   UTF-16 string                   ``str`` (``unicode`` 2.7)                  ``str(value)``
    ``blob``                      Sequence of bytes               ``memoryview``                             -
    ``list<T>``                   List with elements of type `T`  ``list``                                   -
    ``list<T>[N]``                Bounded list                    ``list``                                   -
    ``set<T>``                    Set with elements of type `T`   ``set``                                    -
    ``set<T>[N]``                 Bounded set                     ``set``                                    -
    ``map<K,V>``                  Map with typed keys and values  ``dict``                                   -
    ``map<K,V>[N]``               Bounded map, limted to N pairs  ``dict``                                   -
    ``enum{id [,...]}``           Enumeration                     Not supported                              Not supported
    ``xml``                       XML value                       Not supported                              Not supported
    ``tuple<type name [, ...]>``  Nested tuple                    Not supported                              Not supported
    ============================  ==============================  =========================================  =======================================

    Python representation is how an attribute value in a structured schema is passed into a Python function. 

    Conversion from Python indicates how a value from Python is converted to an attribute value in a structured schema.
    For example a value ``v`` assigned to ``float64`` attribute is converted as though ``float(v)`` is called first,
    thus ``v`` may be a ``float``, ``int`` or any type that has a ``__float__`` method.
    
>>>>>>> 4aeb7915

    When a type is not supported in Python it can only be used in a schema used for streams produced and consumed by invocation of SPL operators.

    A `StreamSchema` can be created by passing a string of the
    form ``tuple<...>`` or by passing the name of an SPL type from
    an SPL toolkit, for example ``com.ibm.streamsx.transportation.vehicle::VehicleLocation``.

    Attribute names must start with an ASCII letter or underscore, followed by ASCII letters, digits, or underscores.

    When a tuple on a structured stream is passed into a Python callable it
    is converted to a ``dict``, ``tuple`` or named tuple object containing all attributes of the stream tuple.
    See :py:meth:`style`, :py:meth:`as_dict` and :py:meth:`as_tuple` for details.

    When a Python object is submitted to a structured stream,
    for example as the return from the function invoked in a 
    :py:meth:`~streamsx.topology.topology.Stream.map` with the
    `schema` parameter set, it must be:

         * A Python ``dict``. Attributes are set by name using value in the dict for the name. If a value does not exist (the name does not exist as a key) or is set to `None` then the attribute has its default value, zero, false, empty list or string etc.
         * A Python ``tuple`` or named tuple. Attributes are set by position, with the first attribute being the value at index 0 in the Python `tuple`. If a value does not exist (the tuple has less values than the structured schema) or is set to `None` then the attribute has its default value, zero, false, empty list or string etc.

    Args:
        schema(str): Schema definition. Either a schema definition or the name of an SPL type.
    """
    def __init__(self, schema):
        schema = schema.strip()
        self.__spl_type = not schema.startswith("tuple<")
        self.__schema=schema
        if not self.__spl_type:
            parser = _SchemaParser(schema)
            self._types = parser._parse()

        self._style = self._default_style()
            
    def _set(self, schema):
        """Set a schema from another schema"""
        if isinstance(schema, CommonSchema):
            self.__spl_type = False
            self.__schema = schema.schema()
            self._style = self._default_style()
        else:
            self.__spl_type = schema.__spl_type
            self.__schema = schema.__schema
            self._style = schema._style

    @property
    def style(self):
        """Style stream tuples will be passed into a callable.

        For the common schemas the style is fixed:

            * ``CommonSchema.Python`` - ``object`` - Stream tuples are arbitrary objects.
            * ``CommonSchema.String`` - ``str`` - Stream tuples are unicode strings. (``unicode`` on Python 2.7).
            * ``CommonSchema.Json`` - ``dict`` - Stream tuples are a ``dict`` that represents the JSON object.

        For a structured schema the supported styles are:

            * ``dict`` - Stream tuples are passed as a ``dict`` with the key being the attribute name and and the value the attribute value. This is the default.

                * E.g. with a schema of ``tuple<rstring id, float32 value>`` a value is passed as ``{'id':'TempSensor', 'value':20.3}``.

            * ``tuple`` - Stream tuples are passed as a ``tuple`` with the value being the attributes value in order. A schema is set to pass stream tuples as tuples using :py:meth:`as_tuple`.

                * E.g. with a schema of ``tuple<rstring id, float32 value>`` a value is passed as ``('TempSensor', 20.3)``.

            * ``namedtuple`` - Stream tuples are passed as a named tuple (see ``collections.namedtuple``) with the value being the attributes value in order. Field names correspond to the attribute names of the schema. A schema is set to pass stream tuples as named tuples using :py:meth:`as_tuple` setting the `named` parameter.

        Returns:
            type: Class of tuples that will be passed into callables.

        .. versionadded:: 1.8
        .. versionadded:: 1.9 Support for namedtuple.
        """
        return self._style

    def _default_style(self):
        if self.__spl_type:
            return _spl_dict
        return _SCHEMA_COMMON_STYLES[self.schema()] if is_common(self) else _spl_dict

    def _copy(self, style=None):
        if style is None:
            return self
        if self._style is style:
            return self
        # Cannot change style of common schemas
        if is_common(self):
            return self
        c = StreamSchema(self.schema())
        c._style = style
        return c

    def _make_named_tuple(self, name):
        if self.__spl_type:
            return tuple
        if name is True:
            name = 'StreamTuple'
        fields = _attribute_names(self._types)
        nt = collections.namedtuple(name, fields, rename=True)
        nt._splpy_namedtuple = name
        return nt

    def as_tuple(self, named=None):
        """
        Create a structured schema that will pass stream tuples into callables as ``tuple`` instances.

        If this instance represents a common schema then it will be returned
        without modification. Stream tuples with common schemas are
        always passed according to their definition.

        **Passing as tuple**

        When `named` evaluates to ``False`` then each stream tuple will
        be passed as a ``tuple``. For example with a structured schema
        of ``tuple<rstring id, float64 value>`` a value is passed as
        ``('TempSensor', 27.4)`` and access to the first attribute
        is ``t[0]`` and the second as ``t[1]`` where ``t`` represents
        the passed value..

        **Passing as named tuple**

        When `named` is ``True`` or a ``str`` then each stream tuple will
        be passed as a named tuple. For example with a structured schema
        of ``tuple<rstring id, float64 value>`` a value is passed as
        ``('TempSensor', 27.4)`` and access to the first attribute
        is ``t.id`` (or ``t[0]``) and the second as ``t.value`` (``t[1]``)
        where ``t`` represents the passed value.

        .. warning:: If an schema's attribute name is not a valid Python identifier or
            starts with an underscore then it will be renamed as positional name ``_n``.
            For example, with the schema ``tuple<int32 a, int32 def, int32 _id>`` the
            field names are ``a``, ``_1``, ``_2``.


        The value of `named` is used as the name of the named tuple
        class with ``StreamTuple`` used when `named` is ``True``.

        It is not guaranteed that the class of the namedtuple is the
        same for all callables processing tuples with the same
        structured schema, only that the tuple is a named tuple
        with the correct field names.

        Args:
            named: Pass stream tuples as a named tuple.
                If not set then stream tuples are passed as
                instances of ``tuple``.

        Returns:
            StreamSchema: Schema passing stream tuples as ``tuple`` if allowed.

        .. versionadded:: 1.8
        .. versionadded:: 1.9 Addition of `named` parameter.
        """
        if not named:
            return self._copy(tuple)

        if named == True or isinstance(named, basestring):
            return self._copy(self._make_named_tuple(name=named))

        return self._copy(tuple)

    def as_dict(self):
        """
        Create a structured schema that will pass stream tuples into callables as ``dict`` instances.
        This allows a return to the default calling style for a structured schema.

        If this instance represents a common schema then it will be returned
        without modification. Stream tuples with common schemas are always passed according
        to their definition.

        Returns:
            StreamSchema: Schema passing stream tuples as ``dict`` if allowed.

        .. versionadded:: 1.8
        """
        return self._copy(_spl_dict)

    def schema(self):
        """Private method. May be removed at any time."""
        return self.__schema

    def __str__(self):
        """Private method. May be removed at any time."""
        return self.__schema

    def spl_json(self):
        """Private method. May be removed at any time."""
        _splj = {}
        _splj["type"] = 'spltype'
        _splj["value"] = self.schema()
        return _splj

    def extend(self, schema):
        """
        Extend a structured schema by another.

        For example extending ``tuple<rstring id, timestamp ts, float64 value>``
        with ``tuple<float32 score>`` results in ``tuple<rstring id, timestamp ts, float64 value, float32 score>``.

        Args:
            schema(StreamSchema): Schema to extend this schema by.

        Returns:
            StreamSchema: New schema that is an extension of this schema.
        """
        if self.__spl_type:
           raise TypeError("Not supported for declared SPL types")
        base = self.schema()
        extends = schema.schema()
        new_schema = base[:-1] + ',' + extends[6:]
        return StreamSchema(new_schema)

    def __hash__(self):
        return hash(self.schema())

    def __eq__(self, other):
        if isinstance(other, self.__class__):
            return self.schema() == other.schema()
        return False

    def __ne__(self, other):
        return not self.__eq__(other)

    @staticmethod
    def _fnop_style(schema, op, name):
        """Set an operator's parameter representing the style of this schema."""
        if is_common(schema):
            if name in op.params:
                del op.params[name]
            return
        if _is_pending(schema):
            ntp = 'pending'
        elif schema.style is tuple:
            ntp = 'tuple'
        elif schema.style is _spl_dict:
            ntp = 'dict'
        elif _is_namedtuple(schema.style) and hasattr(schema.style, '_splpy_namedtuple'):
            ntp = 'namedtuple:' + schema.style._splpy_namedtuple
        else:
            return
        op.params[name] = ntp


@enum.unique
class CommonSchema(enum.Enum):
    """
    Common stream schemas for interoperability within Streams applications.

    Streams application can publish streams that are subscribed to by other applications.
    Use of common schemas allow streams connections regardless of the application implementation language.

    Python applications publish streams using :py:meth:`~streamsx.topology.topology.Stream.publish`
    and subscribe using :py:meth:`~streamsx.topology.topology.Topology.subscribe`.
    
     * :py:const:`Python` - Stream constains Python objects.
     * :py:const:`Json` - Stream contains JSON objects.
     * :py:const:`String` - Stream contains strings.
     * :py:const:`Binary` - Stream contains binary tuples.
     * :py:const:`XML` - Stream contains XML documents.
    """
    Python = StreamSchema(_SCHEMA_PYTHON_OBJECT)
    """
    Stream where each tuple is a Python object. Each object
    must be picklable to allow execution in a distributed
    environment where streams can connect processes
    running on the same or different resources.

    Python streams can only be used by Python applications.
    """
    Json = StreamSchema(_SCHEMA_JSON)
    """
    Stream where each tuple is logically a JSON object.

    `Json` can be used as a natural interchange format between Streams applications
    implemented in different programming languages. All languages supported by
    Streams support publishing and subscribing to JSON streams.

    A Python callable receives each tuple as a `dict` as though it was
    created from ``json.loads(json_formatted_str)`` where `json_formatted_str`
    is the JSON formatted representation of tuple.

    Python objects that are to be converted to JSON objects
    must be supported by `JSONEncoder`. If the object is not a `dict`
    then it will be converted to a JSON object with a single key `payload`
    containing the value.
    """
    String = StreamSchema(_SCHEMA_STRING)
    """
    Stream where each tuple is a string.

    `String` can be used as a natural interchange format between Streams applications
    implemented in different programming languages. All languages supported by
    Streams support publishing and subscribing to string streams.

    A Python callable receives each tuple as a `str` object.

    Python objects are converted to strings using ``str(obj)``.
    """
    Binary = StreamSchema(_SCHEMA_BINARY)
    """
    Stream where each tuple is a binary object (sequence of bytes).

    .. warning:: `Binary` is not yet supported for Python applications.
    """
    XML = StreamSchema(_SCHEMA_XML)
    """
    Stream where each tuple is an XML document.

    .. warning:: `XML` is not yet supported for Python applications.
    """

    def schema(self):
        """Private method. May be removed at any time."""
        return self.value.schema()

    def spl_json(self):
        """Private method. May be removed at any time."""
        return self.value.spl_json()

    def extend(self, schema):
        """Extend a structured schema by another.

        Args:
            schema(StreamSchema): Schema to extend this schema by.

        Returns:
            StreamSchema: New schema that is an extension of this schema.
        """
        return self.value.extend(schema)

    def __str__(self):
        return str(self.schema())
<|MERGE_RESOLUTION|>--- conflicted
+++ resolved
@@ -243,44 +243,6 @@
 
     The complete list of supported types are:
 
-<<<<<<< HEAD
-    ============================  ======================================  =====================
-    Type                          Description                             Python representation
-
-    ============================  ======================================  =====================
-    ``boolean``                   True or False                           ``bool``
-    ``int8``                      8-bit signed integer                    ``int``
-    ``int16``                     16-bit signed integer                   ``int``
-    ``int32``                     32-bit signed integer                   ``int``
-    ``int64``                     64-bit signed integer                   ``int``
-    ``uint8``                     8-bit unsigned integer                  ``int``
-    ``uint16``                    16-bit unsigned integer                 ``int``
-    ``uint32``                    32-bit unsigned integer                 ``int``
-    ``uint64``                    64-bit unsigned integer                 ``int``
-    ``float32``                   32-bit binary floating point            ``float``
-    ``float64``                   64-bit binary floating point            ``float``
-    ``decimal32``                 32-bit decimal floating point           ``decimal.Decimal``
-    ``decimal64``                 64-bit decimal floating point           ``decimal.Decimal``
-    ``decimal128``                128-bit decimal floating point          ``decimal.Decimal``
-    ``complex32``                 complex using `float32` values          ``complex``
-    ``complex64``                 complex using `float64` values          ``complex``
-    ``timestamp``                 Timestamp with nanosecond resolution    :py:class:`~streamsx.spl.types.Timestamp`
-    ``rstring``                   Character string (UTF-8 encoded)        ``str`` (``unicode`` 2.7)
-    ``rstring[N]``                Bounded string (UTF-8 encoded)          ``str`` (``unicode`` 2.7)
-    ``ustring``                   Character string (UTF-16 encoded)       ``str`` (``unicode`` 2.7)
-    ``blob``                      Sequence of bytes                       ``memoryview``
-    ``list<T>``                   List with elements of type `T`          ``list``
-    ``list<T>[N]``                Bounded list, limted to N elements      ``list``
-    ``set<T>``                    Set with elements of type `T`           ``set``
-    ``set<T>[N]``                 Bounded set, limted to N elements       ``set``
-    ``map<K,V>``                  Map with typed keys and values          ``dict``
-    ``map<K,V>[N]``               Bounded map, limted to N pairs          ``dict``
-    ``optional<T>``               Optional value of type `T`              Value of type `T`, or None
-    ``enum{id [,...]}``           Enumeration                             Not supported
-    ``xml``                       XML value                               Not supported
-    ``tuple<type name [, ...]>``  Nested tuple                            Not supported
-    ============================  ======================================  =====================
-=======
     ============================  ==============================  =========================================  =======================================
     Type                          Description                     Python representation                      Conversion from Python
     ============================  ==============================  =========================================  =======================================
@@ -311,6 +273,7 @@
     ``set<T>[N]``                 Bounded set                     ``set``                                    -
     ``map<K,V>``                  Map with typed keys and values  ``dict``                                   -
     ``map<K,V>[N]``               Bounded map, limted to N pairs  ``dict``                                   -
+    ``optional<T>``               Optional value of type `T`      Value of type `T`, or None                 Value of for type ``T``
     ``enum{id [,...]}``           Enumeration                     Not supported                              Not supported
     ``xml``                       XML value                       Not supported                              Not supported
     ``tuple<type name [, ...]>``  Nested tuple                    Not supported                              Not supported
@@ -322,8 +285,6 @@
     For example a value ``v`` assigned to ``float64`` attribute is converted as though ``float(v)`` is called first,
     thus ``v`` may be a ``float``, ``int`` or any type that has a ``__float__`` method.
     
->>>>>>> 4aeb7915
-
     When a type is not supported in Python it can only be used in a schema used for streams produced and consumed by invocation of SPL operators.
 
     A `StreamSchema` can be created by passing a string of the
