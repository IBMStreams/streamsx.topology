# coding=utf-8
# Licensed Materials - Property of IBM
# Copyright IBM Corp. 2016,2017
"""
Schemas for streams.

********
Overview
********

On a structured stream a tuple is a sequence of attributes,
and an attribute is a named value of a specific type.

The supported types are defined by IBM Streams Streams Processing Language (SPL).

"""

from __future__ import (absolute_import, division,
                        print_function, unicode_literals)
# For style dicts passed into Python from Streams C++
# are raw dicts since they are created by Python C-API code
# not the future dict in Python 2.7.
_spl_dict = dict
_spl_object = object

from future.builtins import *
from past.builtins import basestring, unicode

import collections
import enum
import io
import itertools
import sys
import token
import tokenize

_spl_str = unicode if sys.version_info.major == 2 else str



def is_common(schema):
    """
    Is `schema` an common schema
    Args:
        schema: Scheme to test.

    Returns:
        bool: ``True`` if schema is a common schema, otherwise ``False``.

    """
    if isinstance(schema, StreamSchema):
        return schema.schema() in _SCHEMA_COMMON
    if isinstance(schema, CommonSchema):
        return True
    if isinstance(schema, basestring):
        return is_common(StreamSchema(schema))
    return False

def _is_namedtuple(cls):
    return cls != tuple and issubclass(cls, tuple) and hasattr(cls, '_fields')

_SCHEMA_PENDING = '<pending>'
def _is_pending(schema):
    return isinstance(schema, StreamSchema) and schema.schema() == _SCHEMA_PENDING

# Parses a schema of the form 'tuple<...>'
# _parse returns a list of the schema attributes,
# each attribute is a python tuple of:
# (type, name)
# with type being
#    primitive type (str), e.g. 'int32'
#    collection type (tuple), e.g. ('list', 'int32')
#    optional type (tuple), e.g. ('optional', 'int32')
#    nested tuple type (tuple), e.g. ('tuple', [('int32', 'a'), ('float64', 'b')])
# This is an internal api.
#
class _SchemaParser(object):
    """Class for parsing schemas."""
    _SPL_PRIMITIVE_TYPES = { 'boolean',
                         'uint8', 'uint16', 'uint32', 'uint64',
                         'int8', 'int16', 'int32', 'int64',
                         'float32', 'float64',
                         'complex32', 'complex64',
                         'decimal32', 'decimal64', 'decimal128',
                         'rstring', 'ustring',
                         'timestamp', 'blob', 'xml'}

    _SPL_COLLECTION_TYPES = { 'list', 'set'}

    def __init__(self, schema):
        self.schema = schema
        self._type = []

    def _parse_error(self, token):
        raise SyntaxError("Invalid schema:" + self.schema + " token " + str(token))

    def _req_op(self, which):
        token = next(self.tokens)
        if token[0] != tokenize.OP or which != token[1]:
            self._parse_error(token)

    def _parse(self):
        schema = self.schema.replace(">>", ' > > ')
        schema = schema.replace('<<', ' < < ')

        ios = io.StringIO(schema).readline
        self.tokens = tokenize.generate_tokens(ios)
        self._parse_tuple(self._type, next(self.tokens))
        endtoken = next(self.tokens)
        if not endtoken[0] == token.ENDMARKER:
            self._parse_error(endtoken)
        return self._type

    def _parse_tuple(self, _type, token):
        if token[0] != tokenize.NAME or 'tuple' != token[1]:
            self._parse_error(token)
        self._req_op('<')
    
        token = None
        while True:
            token = next(self.tokens)
            if token[0] == tokenize.OP:
                if token[1] == ',':
                    continue
                if token[1] == '>':
                    break
                self._parse_error(token)

            if token[0] == tokenize.NAME:
                self._parse_attribute_type(_type, token)
                continue

            self._parse_error(token)

    def _parse_type(self, attr_type):
        if attr_type[0] != tokenize.NAME:
            self._parse_error(attr_type)

        if 'tuple' == attr_type[1]:
            nested_tuple = []
            self._parse_tuple(nested_tuple, attr_type)
            return ('tuple', nested_tuple)

        if 'map' == attr_type[1]:
            self._req_op('<')
            key_type = self._parse_type(next(self.tokens))
            self._req_op(',')
            value_type = self._parse_type(next(self.tokens))
            self._req_op('>')
            bound = self._parse_optional_bounded()
            return ('map', (key_type, value_type), bound)

        if 'optional' == attr_type[1]:
            self._req_op('<')
            value_type = self._parse_type(next(self.tokens))
            self._req_op('>')
            return ('optional', value_type)
            
        if attr_type[1] in _SchemaParser._SPL_PRIMITIVE_TYPES:
            if attr_type[1] == 'rstring':
                bound = self._parse_optional_bounded()
                if bound is not None:
                    return 'rstring' + bound
            return attr_type[1]

        if attr_type[1] in _SchemaParser._SPL_COLLECTION_TYPES:
            self._req_op('<')
            element_type = self._parse_type(next(self.tokens))
            self._req_op('>')
            bound = self._parse_optional_bounded()
            return (attr_type[1], element_type, bound)

        self._parse_error(attr_type)

    def _parse_attribute_type(self, _type, attr_type):
        if attr_type[0] != tokenize.NAME:
            self._parse_error(attr_type)

        attr_type = self._parse_type(attr_type)

        attr = (attr_type, self._parse_attribute_name())
        _type.append(attr)

    def _parse_attribute_name(self):
        attr_name = next(self.tokens)
        if attr_name[0] != tokenize.NAME:
            self._parse_error(attr_name)
        return attr_name[1]

    def _parse_optional_bounded(self):
        token = next(self.tokens)
        if token[0] == tokenize.OP and '[' == token[1]:
            bound_info = next(self.tokens)
            if bound_info[0] != tokenize.NUMBER:
                self._parse_error(bound_info)
            bound = str(int(bound_info[0]))
            self._req_op(']')
            return bound
        else:
            # push back the token
            self.tokens = itertools.chain([token], self.tokens)
            return None

def _stream_schema(schema):
    if isinstance(schema, StreamSchema):
        return schema
    if isinstance(schema, CommonSchema):
        return schema
    return StreamSchema(str(schema))

def _attribute_names(types):
    names = []
    for attr in types:
        names.append(attr[1])
    return names

_SCHEMA_PYTHON_OBJECT = 'tuple<blob __spl_po>'
_SCHEMA_STRING = 'tuple<rstring string>'
_SCHEMA_JSON = 'tuple<rstring jsonString>'
_SCHEMA_BINARY = 'tuple<blob binary>' # not yet supported
_SCHEMA_XML = 'tuple<xml document>' # not yet supported

_SCHEMA_COMMON = frozenset([_SCHEMA_PYTHON_OBJECT, _SCHEMA_JSON, _SCHEMA_STRING, _SCHEMA_BINARY, _SCHEMA_XML])

_SCHEMA_COMMON_STYLES = {_SCHEMA_PYTHON_OBJECT:_spl_object, _SCHEMA_STRING: _spl_str, _SCHEMA_JSON: _spl_dict, _SCHEMA_BINARY:None, _SCHEMA_XML: None }

class StreamSchema(object) :
    """Defines a schema for a structured stream.

    On a structured stream a tuple is a sequence of attributes,
    and an attribute is a named value of a specific type.

    The supported types are defined by IBM Streams Streams Processing
    Language and include such types as `int8`, `int16`, `rstring`
    and `list<float32>`.

    A schema is defined with the syntax ``tuple<type name [,...]>``,
    for example::

        tuple<rstring id, timestamp ts, float64 value>

    represents a schema with three attributes suitable for a sensor reading.

    The complete list of supported types are:

    ============================  ======================================  =====================
    Type                          Description                             Python representation

    ============================  ======================================  =====================
    ``boolean``                   True or False                           ``bool``
    ``int8``                      8-bit signed integer                    ``int``
    ``int16``                     16-bit signed integer                   ``int``
    ``int32``                     32-bit signed integer                   ``int``
    ``int64``                     64-bit signed integer                   ``int``
    ``uint8``                     8-bit unsigned integer                  ``int``
    ``uint16``                    16-bit unsigned integer                 ``int``
    ``uint32``                    32-bit unsigned integer                 ``int``
    ``uint64``                    64-bit unsigned integer                 ``int``
    ``float32``                   32-bit binary floating point            ``float``
    ``float64``                   64-bit binary floating point            ``float``
    ``decimal32``                 32-bit decimal floating point           ``decimal.Decimal``
    ``decimal64``                 64-bit decimal floating point           ``decimal.Decimal``
    ``decimal128``                128-bit decimal floating point          ``decimal.Decimal``
    ``complex32``                 complex using `float32` values          ``complex``
    ``complex64``                 complex using `float64` values          ``complex``
    ``timestamp``                 Timestamp with nanosecond resolution    :py:class:`~streamsx.spl.types.Timestamp`
    ``rstring``                   Character string (UTF-8 encoded)        ``str`` (``unicode`` 2.7)
    ``rstring[N]``                Bounded string (UTF-8 encoded)          ``str`` (``unicode`` 2.7)
    ``ustring``                   Character string (UTF-16 encoded)       ``str`` (``unicode`` 2.7)
    ``blob``                      Sequence of bytes                       ``memoryview``
    ``list<T>``                   List with elements of type `T`          ``list``
    ``list<T>[N]``                Bounded list, limted to N elements      ``list``
    ``set<T>``                    Set with elements of type `T`           ``set``
    ``set<T>[N]``                 Bounded set, limted to N elements       ``set``
    ``map<K,V>``                  Map with typed keys and values          ``dict``
    ``map<K,V>[N]``               Bounded map, limted to N pairs          ``dict``
<<<<<<< HEAD
    ``optional<T>``               Optional value of type `T`              Value of type `T`, or None
=======
>>>>>>> 148c51c2
    ``enum{id [,...]}``           Enumeration                             Not supported
    ``xml``                       XML value                               Not supported
    ``tuple<type name [, ...]>``  Nested tuple                            Not supported
    ============================  ======================================  =====================

    When a type is not supported in Python it can only be used in a schema used for streams produced and consumed by invocation of SPL operators.

    A `StreamSchema` can be created by passing a string of the
    form ``tuple<...>`` or by passing the name of an SPL type from
    an SPL toolkit, for example ``com.ibm.streamsx.transportation.vehicle::VehicleLocation``.

    Attribute names must start with an ASCII letter or underscore, followed by ASCII letters, digits, or underscores.

    When a tuple on a structured stream is passed into a Python callable it
    is converted to a ``dict``, ``tuple`` or named tuple object containing all attributes of the stream tuple.
    See :py:meth:`style`, :py:meth:`as_dict` and :py:meth:`as_tuple` for details.

    When a Python object is submitted to a structured stream,
    for example as the return from the function invoked in a 
    :py:meth:`~streamsx.topology.topology.Stream.map` with the
    `schema` parameter set, it must be:

         * A Python ``dict``. Attributes are set by name using value in the dict for the name. If a value does not exist (the name does not exist as a key) or is set to `None` then the attribute has its default value, zero, false, empty list or string etc.
         * A Python ``tuple`` or named tuple. Attributes are set by position, with the first attribute being the value at index 0 in the Python `tuple`. If a value does not exist (the tuple has less values than the structured schema) or is set to `None` then the attribute has its default value, zero, false, empty list or string etc.

    Args:
        schema(str): Schema definition. Either a schema definition or the name of an SPL type.
    """
    def __init__(self, schema):
        schema = schema.strip()
        self.__spl_type = not schema.startswith("tuple<")
        self.__schema=schema
        if not self.__spl_type:
            parser = _SchemaParser(schema)
            self._types = parser._parse()

        self._style = self._default_style()
            
    def _set(self, schema):
        """Set a schema from another schema"""
        if isinstance(schema, CommonSchema):
            self.__spl_type = False
            self.__schema = schema.schema()
            self._style = self._default_style()
        else:
            self.__spl_type = schema.__spl_type
            self.__schema = schema.__schema
            self._style = schema._style

    @property
    def style(self):
        """Style stream tuples will be passed into a callable.

        For the common schemas the style is fixed:

            * ``CommonSchema.Python`` - ``object`` - Stream tuples are arbitrary objects.
            * ``CommonSchema.String`` - ``str`` - Stream tuples are unicode strings. (``unicode`` on Python 2.7).
            * ``CommonSchema.Json`` - ``dict`` - Stream tuples are a ``dict`` that represents the JSON object.

        For a structured schema the supported styles are:

            * ``dict`` - Stream tuples are passed as a ``dict`` with the key being the attribute name and and the value the attribute value. This is the default.

                * E.g. with a schema of ``tuple<rstring id, float32 value>`` a value is passed as ``{'id':'TempSensor', 'value':20.3}``.

            * ``tuple`` - Stream tuples are passed as a ``tuple`` with the value being the attributes value in order. A schema is set to pass stream tuples as tuples using :py:meth:`as_tuple`.

                * E.g. with a schema of ``tuple<rstring id, float32 value>`` a value is passed as ``('TempSensor', 20.3)``.

            * ``namedtuple`` - Stream tuples are passed as a named tuple (see ``collections.namedtuple``) with the value being the attributes value in order. Field names correspond to the attribute names of the schema. A schema is set to pass stream tuples as named tuples using :py:meth:`as_tuple` setting the `named` parameter.

        Returns:
            type: Class of tuples that will be passed into callables.

        .. versionadded:: 1.8
        .. versionadded:: 1.9 Support for namedtuple.
        """
        return self._style

    def _default_style(self):
        if self.__spl_type:
            return _spl_dict
        return _SCHEMA_COMMON_STYLES[self.schema()] if is_common(self) else _spl_dict

    def _copy(self, style=None):
        if style is None:
            return self
        if self._style is style:
            return self
        # Cannot change style of common schemas
        if is_common(self):
            return self
        c = StreamSchema(self.schema())
        c._style = style
        return c

    def _make_named_tuple(self, name):
        if self.__spl_type:
            return tuple
        if name is True:
            name = 'StreamTuple'
        fields = _attribute_names(self._types)
        nt = collections.namedtuple(name, fields, rename=True)
        nt._splpy_namedtuple = name
        return nt

    def as_tuple(self, named=None):
        """
        Create a structured schema that will pass stream tuples into callables as ``tuple`` instances.

        If this instance represents a common schema then it will be returned
        without modification. Stream tuples with common schemas are
        always passed according to their definition.

        **Passing as tuple**

        When `named` evaluates to ``False`` then each stream tuple will
        be passed as a ``tuple``. For example with a structured schema
        of ``tuple<rstring id, float64 value>`` a value is passed as
        ``('TempSensor', 27.4)`` and access to the first attribute
        is ``t[0]`` and the second as ``t[1]`` where ``t`` represents
        the passed value..

        **Passing as named tuple**

        When `named` is ``True`` or a ``str`` then each stream tuple will
        be passed as a named tuple. For example with a structured schema
        of ``tuple<rstring id, float64 value>`` a value is passed as
        ``('TempSensor', 27.4)`` and access to the first attribute
        is ``t.id`` (or ``t[0]``) and the second as ``t.value`` (``t[1]``)
        where ``t`` represents the passed value.

        .. warning:: If an schema's attribute name is not a valid Python identifier or
            starts with an underscore then it will be renamed as positional name ``_n``.
            For example, with the schema ``tuple<int32 a, int32 def, int32 _id>`` the
            field names are ``a``, ``_1``, ``_2``.


        The value of `named` is used as the name of the named tuple
        class with ``StreamTuple`` used when `named` is ``True``.

        It is not guaranteed that the class of the namedtuple is the
        same for all callables processing tuples with the same
        structured schema, only that the tuple is a named tuple
        with the correct field names.

        Args:
            named: Pass stream tuples as a named tuple.
                If not set then stream tuples are passed as
                instances of ``tuple``.

        Returns:
            StreamSchema: Schema passing stream tuples as ``tuple`` if allowed.

        .. versionadded:: 1.8
        .. versionadded:: 1.9 Addition of `named` parameter.
        """
        if not named:
            return self._copy(tuple)

        if named == True or isinstance(named, basestring):
            return self._copy(self._make_named_tuple(name=named))

        return self._copy(tuple)

    def as_dict(self):
        """
        Create a structured schema that will pass stream tuples into callables as ``dict`` instances.
        This allows a return to the default calling style for a structured schema.

        If this instance represents a common schema then it will be returned
        without modification. Stream tuples with common schemas are always passed according
        to their definition.

        Returns:
            StreamSchema: Schema passing stream tuples as ``dict`` if allowed.

        .. versionadded:: 1.8
        """
        return self._copy(_spl_dict)

    def schema(self):
        """Private method. May be removed at any time."""
        return self.__schema

    def __str__(self):
        """Private method. May be removed at any time."""
        return self.__schema

    def spl_json(self):
        """Private method. May be removed at any time."""
        _splj = {}
        _splj["type"] = 'spltype'
        _splj["value"] = self.schema()
        return _splj

    def extend(self, schema):
        """
        Extend a structured schema by another.

        For example extending ``tuple<rstring id, timestamp ts, float64 value>``
        with ``tuple<float32 score>`` results in ``tuple<rstring id, timestamp ts, float64 value, float32 score>``.

        Args:
            schema(StreamSchema): Schema to extend this schema by.

        Returns:
            StreamSchema: New schema that is an extension of this schema.
        """
        if self.__spl_type:
           raise TypeError("Not supported for declared SPL types")
        base = self.schema()
        extends = schema.schema()
        new_schema = base[:-1] + ',' + extends[6:]
        return StreamSchema(new_schema)

    def __hash__(self):
        return hash(self.schema())

    def __eq__(self, other):
        if isinstance(other, self.__class__):
            return self.schema() == other.schema()
        return False

    def __ne__(self, other):
        return not self.__eq__(other)

    @staticmethod
    def _fnop_style(schema, op, name):
        """Set an operator's parameter representing the style of this schema."""
        if is_common(schema):
            if name in op.params:
                del op.params[name]
            return
        if _is_pending(schema):
            ntp = 'pending'
        elif schema.style is tuple:
            ntp = 'tuple'
        elif schema.style is _spl_dict:
            ntp = 'dict'
        elif _is_namedtuple(schema.style) and hasattr(schema.style, '_splpy_namedtuple'):
            ntp = 'namedtuple:' + schema.style._splpy_namedtuple
        else:
            return
        op.params[name] = ntp


@enum.unique
class CommonSchema(enum.Enum):
    """
    Common stream schemas for interoperability within Streams applications.

    Streams application can publish streams that are subscribed to by other applications.
    Use of common schemas allow streams connections regardless of the application implementation language.

    Python applications publish streams using :py:meth:`~streamsx.topology.topology.Stream.publish`
    and subscribe using :py:meth:`~streamsx.topology.topology.Topology.subscribe`.
    
     * :py:const:`Python` - Stream constains Python objects.
     * :py:const:`Json` - Stream contains JSON objects.
     * :py:const:`String` - Stream contains strings.
     * :py:const:`Binary` - Stream contains binary tuples.
     * :py:const:`XML` - Stream contains XML documents.
    """
    Python = StreamSchema(_SCHEMA_PYTHON_OBJECT)
    """
    Stream where each tuple is a Python object. Each object
    must be picklable to allow execution in a distributed
    environment where streams can connect processes
    running on the same or different resources.

    Python streams can only be used by Python applications.
    """
    Json = StreamSchema(_SCHEMA_JSON)
    """
    Stream where each tuple is logically a JSON object.

    `Json` can be used as a natural interchange format between Streams applications
    implemented in different programming languages. All languages supported by
    Streams support publishing and subscribing to JSON streams.

    A Python callable receives each tuple as a `dict` as though it was
    created from ``json.loads(json_formatted_str)`` where `json_formatted_str`
    is the JSON formatted representation of tuple.

    Python objects that are to be converted to JSON objects
    must be supported by `JSONEncoder`. If the object is not a `dict`
    then it will be converted to a JSON object with a single key `payload`
    containing the value.
    """
    String = StreamSchema(_SCHEMA_STRING)
    """
    Stream where each tuple is a string.

    `String` can be used as a natural interchange format between Streams applications
    implemented in different programming languages. All languages supported by
    Streams support publishing and subscribing to string streams.

    A Python callable receives each tuple as a `str` object.

    Python objects are converted to strings using ``str(obj)``.
    """
    Binary = StreamSchema(_SCHEMA_BINARY)
    """
    Stream where each tuple is a binary object (sequence of bytes).

    .. warning:: `Binary` is not yet supported for Python applications.
    """
    XML = StreamSchema(_SCHEMA_XML)
    """
    Stream where each tuple is an XML document.

    .. warning:: `XML` is not yet supported for Python applications.
    """

    def schema(self):
        """Private method. May be removed at any time."""
        return self.value.schema()

    def spl_json(self):
        """Private method. May be removed at any time."""
        return self.value.spl_json()

    def extend(self, schema):
        """Extend a structured schema by another.

        Args:
            schema(StreamSchema): Schema to extend this schema by.

        Returns:
            StreamSchema: New schema that is an extension of this schema.
        """
        return self.value.extend(schema)

    def __str__(self):
        return str(self.schema())
<|MERGE_RESOLUTION|>--- conflicted
+++ resolved
@@ -274,10 +274,7 @@
     ``set<T>[N]``                 Bounded set, limted to N elements       ``set``
     ``map<K,V>``                  Map with typed keys and values          ``dict``
     ``map<K,V>[N]``               Bounded map, limted to N pairs          ``dict``
-<<<<<<< HEAD
     ``optional<T>``               Optional value of type `T`              Value of type `T`, or None
-=======
->>>>>>> 148c51c2
     ``enum{id [,...]}``           Enumeration                             Not supported
     ``xml``                       XML value                               Not supported
     ``tuple<type name [, ...]>``  Nested tuple                            Not supported
