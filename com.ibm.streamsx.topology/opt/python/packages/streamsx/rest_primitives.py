# Licensed Materials - Property of IBM
# Copyright IBM Corp. 2016,2017
import logging
import requests
import queue
import threading
import time
import json
import re

from pprint import pprint, pformat
from requests.packages.urllib3.exceptions import InsecureRequestWarning

requests.packages.urllib3.disable_warnings(InsecureRequestWarning)

logger = logging.getLogger('streamsx.rest')

def _exact_resource(json_rep, id=None):
    if id is not None:
        if not 'id' in json_rep:
            return False
        return id == json_rep['id']
    return True
    
def _matching_resource(json_rep, name=None):
    if name is not None:
        if not 'name' in json_rep:
            return False
        return re.match(name, json_rep['name'])
    return True

  


class _ResourceElement(object):
    """A class whose fields are populated by the JSON returned from a REST call.
    """
    def __init__(self, json_rep, rest_client):
        """
        :param json_rep: The JSON response from a REST call.
        :param rest_client: The client used to make the REST call.
        """
        self.rest_client=rest_client
        for key in json_rep:
            if key == 'self':
                self.__dict__["rest_self"] = json_rep['self']
            else:
                self.__dict__[key] = json_rep[key]

    def __str__(self):
        return pformat(self.__dict__)

    def _get_elements(self, url, key, eclass, id=None, name=None):
        """Generically get elements from an object.

        Args:
            url: url of children.
            key: key in the returned json.
            eclass: element class to create instances of.

        Returns: List of eclass instances
        """
        if id is not None and name is not None:
            raise ValueError("id and name cannot specified together")

        elements = []
        json_elements = self.rest_client.make_request(url)[key]
        for json_element in json_elements:
            if not _exact_resource(json_element, id):
                continue
            if not _matching_resource(json_element, name):
                continue
            elements.append(eclass(json_element, self.rest_client))

        return elements

    def _get_element_by_id(self, url, key, eclass, id):
        """Get a single element matching an id"""
        elements = self._get_elements(url, key, eclass, id=id)
        if not elements:
            raise ValueError("No resource matching: {0}".format(id))
        if len(elements) == 1:
            return elements[0]
        raise ValueError("Multiple resources matching: {0}".format(id))

class _StreamsRestClient(object):
    """Handles the session connection with the Streams REST API.

    :param username: The username of an authorized Streams user.
    :type username: str.
    :param password: The password associated with the username.
    :type password: str.
    :param resource_url: The resource endpoint of the instance. Can be found with `st geturl --api` for local Streams
    installs.
    :type resource_url: str.
    """
    def __init__(self, username, password, resource_url):
        self.resource_url = resource_url
        # Create session to reuse TCP connection
        # https authentication
        self._username = username
        self._password = password

        session = requests.Session()
        session.auth = (username, password)
        session.verify = False

        self.session = session

    def make_request(self, url):
        logger.debug('Beginning a REST request to: ' + url)
        return self.session.get(url).json()

    def __str__(self):
        return pformat(self.__dict__)


class _ViewDataFetcher(object):
    """A callable which, when invoked with a thread, begins fetching data from the
    supplied view and populates the `View.items` queue.
    """
    def __init__(self, view, tuple_getter):
        self.view = view
        self.tuple_getter = tuple_getter
        self.stop = threading.Event()
        self.items = queue.Queue()

        self._last_collection_time = -1
        self._last_collection_time_count = 0

    def __call__(self):
        while not self._stopped():
            _items = self._get_deduplicated_view_items()
            if _items is not None:
                for itm in _items:
                    self.items.put(itm)
            time.sleep(1)

    def _get_deduplicated_view_items(self):
        # Retrieve the view object
        data_name = self.view.attributes[0]['name']
        items = self.view.get_view_items()
        data = []

        # The number of already seen tuples to ignore on the last millisecond time boundary
        ignore_last_collection_time_count = self._last_collection_time_count

        for item in items:
            # Ignore tuples from milliseconds we've already seen
            if item.collectionTime < self._last_collection_time:
                continue
            elif item.collectionTime == self._last_collection_time:
                # Ignore tuples within the millisecond which we've already seen.
                if ignore_last_collection_time_count > 0:
                    ignore_last_collection_time_count -= 1
                    continue

                # If we haven't seen it, continue
                data.append(self.tuple_getter(item))
            else:
                data.append(self.tuple_getter(item))

        if len(items) > 0:
            # Record the current millisecond time boundary.
            _last_collection_time = items[-1].collectionTime
            _last_collection_time_count = 0
            backwards_counter = len(items) - 1
            while backwards_counter >= 0 and items[backwards_counter].collectionTime == _last_collection_time:
                _last_collection_time_count += 1
                backwards_counter -= 1

            self._last_collection_time = _last_collection_time
            self._last_collection_time_count = _last_collection_time_count

        return data

    def _stopped(self):
        return self.stop.isSet()

def _get_view_json_tuple(item):
    """
    Get a tuple from a view with a schema
    tuple<rstring jsonString>
    """
    return json.loads(item.data['jsonString'])

def _get_view_string_tuple(item):
    """
    Get a tuple from a view with a schema
    tuple<rstring string>
    """
    return str(item.data['string'])

def _get_view_dict_tuple(item):
    """Tuple from REST was in JSON which has already been
    converted to a dic.
    """
    return item.data

class View(_ResourceElement):
    """The view element resource provides access to information about a view that is associated with an active job, and
    exposes methods to retrieve data from the View's Stream.
    """
    def __init__(self, json_view, rest_client):
        super(View, self).__init__(json_view, rest_client)
<<<<<<< HEAD
        self._data_fetcher = None
=======

        tuple_fn = _get_view_dict_tuple
        if len(self.attributes) == 1:
            attr_type = self.attributes[0]['type']
            attr_name = self.attributes[0]['name']
            if 'rstring' == attr_type:
                if 'jsonString' == attr_name:
                    tuple_fn = _get_view_json_tuple
                elif 'string' == attr_name:
                    tuple_fn = _get_view_string_tuple
        self.view_thread = ViewThread(self, tuple_fn)
>>>>>>> 4fdd33f6

    def get_domain(self):
        return Domain(self.rest_client.make_request(self.domain), self.rest_client)

    def get_instance(self):
        return Instance(self.rest_client.make_request(self.instance), self.rest_client)

    def get_job(self):
        return Job(self.rest_client.make_request(self.job), self.rest_client)

    def stop_data_fetch(self):
        if self._data_fetcher is not None:
            self._data_fetcher.stop.set()
            self._data_fetcher = None

    def start_data_fetch(self):
        self.stop_data_fetch()
        self._data_fetcher = _ViewDataFetcher(self, _get_json_tuple)
        t = threading.Thread(target=self._data_fetcher)
        t.start()
        return self._data_fetcher.items

    def get_view_items(self):
        view_items = []
        for json_view_items in self.rest_client.make_request(self.viewItems)['viewItems']:
            view_items.append(ViewItem(json_view_items, self.rest_client))
        logger.debug("Retrieved " + str(len(view_items)) + " items from view " + self.name)
        return view_items

class ViewItem(_ResourceElement):
    """
    Represents the data of a tuple, it's type, and the time when it was collected from the stream.
    """
    pass

class Host(_ResourceElement):
    """The host element resource provides access to information about a host that is allocated to a domain as a
    resource for running Streams services and applications.
    """
    pass


class Job(_ResourceElement):
    """The job element resource provides access to information about a submitted job within a specified instance.
    """
    def get_views(self, name=None):
        return self._get_elements(self.views, 'views', View, name=name)

    def get_domain(self):
        return Domain(self.rest_client.make_request(self.domain), self.rest_client)

    def get_instance(self):
        return Instance(self.rest_client.make_request(self.instance), self.rest_client)

    def get_hosts(self):
        return self._get_elements(self.hosts, 'hosts', Host)

    def get_operator_connections(self):
        return self._get_elements(self.operatorConnections, 'operatorConnections', OperatorConnection)

    def get_operators(self):
        return self._get_elements(self.operators, 'operators', Operator)

    def get_pes(self):
        return self._get_elements(self.pes, 'pes', PE)

    def get_pe_connections(self):
        return self._get_elements(self.peConnections, 'peConnections', PEConnection)

    def get_resource_allocations(self):
        return self._get_elements(self.resourceAllocations, 'resourceAllocations', ResourceAllocation)

    def cancel(self, force=False):
        """Cancel this job.

        Args:
            force(bool): Forcefully cancel this job.

        Returns:
            True if the job was cancelled, otherwise False if an error occurred.

        """
        if not self.rest_client._sc._analytics_service:
            import streamsx.st as st
            if st._has_local_install:
                if not st._cancel_job(self.id, force):
                    if force:
                        return False
                    return st._cancel_job(self.id, force=True)
                return True
        else:
            self.rest_client._sc.get_streaming_analytics().cancel_job(self.id)
            return True
        raise NotImplementedError('Job.cancel()')

class Operator(_ResourceElement):
    """The operator element resource provides access to information about a specific operator in a job.
    """
    def get_metrics(self, name=None):
        """
        Get metrics for an operator.

        Args:
            name(str): Only return metrics matching ``name`` as a regular
                expression using ``re.match(name, metric_name``.
                If name is not supplied then all metrics for this operator are returned.

        Returns:
             list(Metric): List of matching metrics.
        """
        return self._get_elements(self.metrics, 'metrics', Metric, name=name)

class OperatorConnection(_ResourceElement):
    """The operator connection element resource provides access to information about a connection between two operator
    ports.
    """
    pass

class Metric(_ResourceElement):
    """
    Metric resource provides access to information about a Streams metric.
    """
    pass

class PE(_ResourceElement):
    """The processing element (PE) resource provides access to information about a PE.
    """
    pass


class PEConnection(_ResourceElement):
    """The processing element (PE) connection resource provides access to information about a connection between two
    processing element (PE) ports.
    """
    pass


class ResourceAllocation(_ResourceElement):
    pass


class ActiveService(_ResourceElement):
    pass


class Installation(_ResourceElement):
    pass


class ImportedStream(_ResourceElement):
    pass


class ExportedStream(_ResourceElement):
    pass


class Instance(_ResourceElement):
    """The instance element resource provides access to information about a Streams instance."""
    def get_operators(self):
        return self._get_elements(self.operators, 'operators', Operator)

    def get_operator_connections(self):
        return self._get_elements(self.operatorConnections, 'operatorConnections', OperatorConnection)

    def get_pes(self):
        return self._get_elements(self.pes, 'pes', PE)

    def get_pe_connections(self):
        return self._get_elements(self.peConnections, 'peConnections', PEConnection)

    def get_views(self, name=None):
        return self._get_elements(self.views, 'views', View, name=name)

    def get_hosts(self):
        return self._get_elements(self.hosts, 'hosts', Host)

    def get_domain(self):
        return Domain(self.rest_client.make_request(self.domain), self.rest_client)

    def get_jobs(self, name=None):
        """Retrieve jobs running in this instance.

        Args:
            name: Job name pattern to match.

        Returns:
            :py:class:`Job` objects. When ``id`` is not ``None`` a single matching `Job`
            is returned otherwise a list of `Job` objects.

        Raises:
            ValueError: ``id`` was specified and no matching job exists or multiple matching jobs exist.
        """
        return self._get_elements(self.jobs, 'jobs', Job, id, name)

    def get_job(self, id):
        return self._get_element_by_id(self.jobs, 'jobs', Job, str(id))

    def get_imported_streams(self):
        return self._get_elements(self.importedStreams, 'importedStreams', ImportedStream)

    def get_exported_streams(self):
        return self._get_elements(self.exportedStreams, 'exportedStreams', ExportedStream)

    def get_active_services(self):
        return self._get_elements(self.activeServices, 'activeServices', ActiveService)

    def get_resource_allocations(self):
        return self._get_elements(self.resourceAllocations, 'resourceAllocations', ResourceAllocation)

class ResourceTag(object):
    def __init__(self, json_resource_tag):
        self.definition_format_properties = json_resource_tag['definitionFormatProperties']
        self.description = json_resource_tag['description']
        self.name = json_resource_tag['name']
        self.properties_definition = json_resource_tag['propertiesDefinition']
        self.reserved = json_resource_tag['reserved']

    def __str__(self):
        return pformat(self.__dict__)


class ActiveVersion(object):
    def __init__(self, json_active_version):
        self.architecture = json_active_version['architecture']
        self.build_version = json_active_version['buildVersion']
        self.edition_name = json_active_version['editionName']
        self.full_product_version = json_active_version['fullProductVersion']
        self.minimum_os_base_version = json_active_version['minimumOSBaseVersion']
        self.minimum_os_patch_version = json_active_version['minimumOSPatchVersion']
        self.minimum_os_version = json_active_version['minimumOSVersion']
        self.product_name = json_active_version['productName']
        self.product_version = json_active_version['productVersion']

    def __str__(self):
        return pformat(self.__dict__)


class Domain(_ResourceElement):
    """The domain element resource provides access to information about an InfoSphere Streams domain."""
    def get_instances(self):
        return self._get_elements(self.instances, 'instances', Instance)

    def get_hosts(self):
        return self._get_elements(self.hosts, 'hosts', Host)

    def get_active_services(self):
        return self._get_elements(self.activeServices, 'activeServices', ActiveService)

    def get_resource_allocations(self):
        return self._get_elements(self.resourceAllocations, 'resourceAllocations', ResourceAllocation)

    def get_resources(self):
        return self._get_elements(self.resource_url, 'resources', Resource)


class Resource(_ResourceElement):
    def get_resource(self):
        return self.rest_client.make_request(self.resource)


def get_view_obj(_view, rc):
    for domain in rc.get_domains():
        for instance in domain.get_instances():
            for view in instance.get_views():
                if view.name == _view.name:
                    return view
    return None


class StreamingAnalyticsService(object):
    """Streaming Analytics service running on IBM Bluemix cloud platform.

    """
    def __init__(self, rest_client, credentials):
        self.rest_client = rest_client
        self._credentials = credentials

    def _get_url(self, req_name):
        return self._credentials['rest_url'] + self._credentials[req_name]

    def cancel_job(self, job_id=None, job_name=None):
        """Cancel a running job.

        Args:
            job_id(str): Identifier of job to be canceled.
            job_name(str): Name of job to be canceled.

        Returns:

        """
        payload = {}
        if job_name is not None:
            payload['job_name'] = job_name
        if job_id is not None:
            payload['job_id'] = job_id

        jobs_url = self._get_url('jobs_path')
        return self.rest_client.session.delete(jobs_url, params=payload).json()
    def start_instance(self):
        """
        Start the instance for this Streaming Analytics service.
        """
        start_url = self._get_url('start_path')
        return self.rest_client.session.put(start_url, json={}).json()
    def stop_instance(self):
        """
        Stop the instance for this Streaming Analytics service.
        """
        stop_url = self._get_url('stop_path')
        return self.rest_client.session.put(stop_url, json={}).json()
    def get_instance_status(self):
        """
        Get the status the instance for this Streaming Analytics service.
        """
        status_url = self._get_url('status_path')
        return self.rest_client.session.get(status_url).json()<|MERGE_RESOLUTION|>--- conflicted
+++ resolved
@@ -202,11 +202,7 @@
     exposes methods to retrieve data from the View's Stream.
     """
     def __init__(self, json_view, rest_client):
-        super(View, self).__init__(json_view, rest_client)
-<<<<<<< HEAD
-        self._data_fetcher = None
-=======
-
+        super(View, self).__init__(json_view, rest_client)    
         tuple_fn = _get_view_dict_tuple
         if len(self.attributes) == 1:
             attr_type = self.attributes[0]['type']
@@ -216,8 +212,7 @@
                     tuple_fn = _get_view_json_tuple
                 elif 'string' == attr_name:
                     tuple_fn = _get_view_string_tuple
-        self.view_thread = ViewThread(self, tuple_fn)
->>>>>>> 4fdd33f6
+         self._data_fetcher = None
 
     def get_domain(self):
         return Domain(self.rest_client.make_request(self.domain), self.rest_client)
