# coding=utf-8
# Licensed Materials - Property of IBM
# Copyright IBM Corp. 2016,2019

"""
Primitive objects for REST bindings.

********
Overview
********

Contains classes representing primitive Streams objects, such as
:py:class:`Instance`, :py:class:`Job`, :py:class:`PE`, etc.

"""
from future.builtins import *

__all__ = ['ActiveService', 'ActiveVersion', 'ApplicationBundle', 'ApplicationConfiguration', 'Domain', 'ExportedStream', 'Host', 'ImportedStream', 'Installation', 'Instance', 'Job', 'Metric', 'OperatorConnection', 'OperatorInputPort', 'OperatorOutputPort', 'Operator', 'PEConnection', 'PE', 'PublishedTopic', 'ResourceAllocation', 'Resource', 'ResourceTag', 'RestResource', 'StreamingAnalyticsService', 'Toolkit', 'ViewItem', 'View', 'get_view_obj']

import logging
import requests
import requests.exceptions
import queue
import os
import threading
import time
import json
import re
import time
import warnings
import xml.etree.ElementTree as ElementTree

from pprint import pformat
from urllib import parse

import streamsx.topology.context
import streamsx.topology.schema
import streamsx.rest

##############################################################
# NOTE verify is passed explictly when using session to
# work around requests defect: #3829
# https://github.com/requests/requests/issues/3829
##############################################################

logger = logging.getLogger('streamsx.rest')

def _get_username(username=None):
    if not username:
       username = os.environ.get('STREAMS_USERNAME')
       if not username:
           import getpass
           username = getpass.getuser()
    return username

def _file_name(prefix, id_, suffix):
    return prefix + '_' + id_ + '_' + str(int(time.time())) + suffix

def _exact_resource(json_rep, id=None):
    if id is not None:
        if not 'id' in json_rep:
            return False
        return id == json_rep['id']
    return True


def _matching_resource(json_rep, name=None):
    if name is not None:
        if not 'name' in json_rep:
            return False
        return re.match(name, json_rep['name'])
    return True


class _ResourceElement(object):
    """Stores JSON response from a REST call, and expose its properties as attributes.

    Attributes:
        json_rep(dict): The JSON representation of the resource, its properties can be accessed directly using dot
            notation on the object.
    """
    def __init__(self, json_rep, rest_client):
        """
        Args:
            json_rep(dict): The JSON response from a REST call.
            rest_client(_StreamsRestClient): The client used to make the REST call.
        """
        self.rest_client = rest_client
        self.rest_self = json_rep.get('self', None)
        self.json_rep = json_rep

    def __str__(self):
        return pformat(self.__dict__)

    # Override getattr to retrieve attribute from response JSON
    def __getattr__(self, key):
        if 'json_rep' in self.__dict__:
            json = self.__getattribute__('json_rep')
            if key in json:
                return json[key]
        # Fallback to default behaviour
        return self.__getattribute__(key)

    # Prevent setting one of the JSON attribute into the object
    def __setattr__(self, key, value):
        if 'json_rep' in self.__dict__:
            json = self.__getattribute__('json_rep')
            if key in json:
                raise AttributeError('"{0}" is an immutable attribute.'.format(key))
        super(_ResourceElement, self).__setattr__(key, value)

    def refresh(self):
        """Refresh the resource and update the attributes to reflect the latest status.
        """
        self.json_rep = self.rest_client.make_request(self.rest_self)

    def _get_elements(self, url, key, eclass, id=None, name=None):
        """Get elements matching `id` or `name`

        Args:
            url(str): url of children.
            key(str): key in the returned JSON.
            eclass(subclass type of :py:class:`_ResourceElement`): element class to create instances of.
            id(str, optional): only return resources whose `id` property matches the given `id`
            name(str, optional): only return resources whose `name` property matches the given `name`

        Returns:
            list(_ResourceElement): List of `eclass` instances

        Raises:
            ValueError: both `id` and `name` are specified together
        """
        if id is not None and name is not None:
            raise ValueError("id and name cannot specified together")

        json_elements = self.rest_client.make_request(url)[key]
        return [eclass(element, self.rest_client) for element in json_elements
                if _exact_resource(element, id) and _matching_resource(element, name)]

    def _get_element_by_id(self, url, key, eclass, id):
        """Get a single element matching an `id`

        Args:
            url(str): url of children.
            key(str): key in the returned JSON.
            eclass(subclass type of :py:class:`_ResourceElement`): element class to create instances of.
            id(str): return resources whose `id` property matches the given `id`

        Returns:
            _ResourceElement: Element of type `eclass` matching the given `id`

        Raises:
            ValueError: No resource matches given `id` or multiple resources matching given `id`
        """
        elements = self._get_elements(url, key, eclass, id=id)
        if not elements:
            raise ValueError("No resource matching: {0}".format(id))
        if len(elements) == 1:
            return elements[0]
        raise ValueError("Multiple resources matching: {0}".format(id))

def _handle_http_errors(res):
    # HTTP error responses are 4xx, server errors are 5xx
    if res.status_code >= 400:
        #logger.error("Response returned with error code: " + str(res.status_code))
        #logger.error(res.text)
        res.raise_for_status()


class _StreamsRestClient(object):
    _blocked_ssl_warn = False

    """Session connection with the Streams REST API
    """
    def __init__(self, auth):
        self.session = requests.Session()
        self.session.auth = auth

    def _block_ssl_warn(self):
        if self.session.verify is False and not _StreamsRestClient._blocked_ssl_warn:
            import warnings
            import urllib3
            warnings.simplefilter(action='once', category=urllib3.exceptions.InsecureRequestWarning)
            _StreamsRestClient._blocked_ssl_warn = True

    # Create session to reuse TCP connection
    # https authentication
    @staticmethod
    def _of_basic(username, password):
        """
        Args:
            username(str): The username of an authorized Streams user.
            password(str): The password associated with the username.
        """
        auth = (username, password)
        return _StreamsRestClient(auth)
    
    def make_request(self, url):
        logger.debug('Beginning a REST request to: ' + url)
        self._block_ssl_warn()
        headers={ 'Accept': 'application/json'}
        res = self.session.get(url, headers=headers, verify=self.session.verify)
        _handle_http_errors(res)
        return res.json()

    def make_raw_streaming_request(self, url, mimetype=None):
        logger.debug('Beginning a REST request to: ' + url)
        self._block_ssl_warn()
        headers = {}
        if mimetype:
            headers['Accept'] = mimetype
        res = self.session.get(url, stream=True, headers=headers, verify=self.session.verify)
        _handle_http_errors(res)
        return res

    def _retrieve_file(self, url, filename, dir_, mimetype):        
        logs = self.make_raw_streaming_request(url, mimetype)
        
        if dir_ is None:
            dir_ = os.getcwd()

        path = os.path.join(dir_, filename)
        try:
            with open(path, 'w+b') as logfile:
                for chunk in logs.iter_content(chunk_size=1024*64):
                    if chunk:
                        logfile.write(chunk)
        except IOError as e:
            logger.error("IOError({0}) writing application log files: {1}".format(e.errno, e.strerror))
            raise e
        except Exception as e:
            logger.error("Error while writing application log files")
            raise e

        return path

    def __str__(self):
        return pformat(self.__dict__)


class _BearerAuthHandler(requests.auth.AuthBase):
    def __init__(self):
        # Represents the epoch time in milliseconds at which
        # the token is no longer valid
        # Starts at -1 such that the first invocation of a REST request
        # Retrieves a token
        self._auth_expiry_time = 0

    @property
    def token(self):
        return self._bt

    @token.setter
    def token(self, token):
        self._bt = 'Bearer ' + token

    def __call__(self, r):
        # Convert cur time to milliseconds
        cur_time = time.time()
        if cur_time >= self._auth_expiry_time:
            last = self._auth_expiry_time
            if last == 0:
                last = time.time()
            self._refresh_auth()
        r.headers['Authorization'] = self.token
        return r


class _ICPDAuthHandler(_BearerAuthHandler):
    def __init__(self, service_name, token):
        super(_ICPDAuthHandler, self).__init__()
        self._service_name = service_name
        if token:
            try:
                self._refresh_auth()
            except:
                self.token = token
                self._auth_expiry_time = time.time() + 19*60
            logger.debug("ICP4D:Token expiry:" + time.ctime(self._auth_expiry_time))

    def _refresh_auth(self):
        logger.debug("ICP4D:Token refresh:")
        from icpd_core import icpd_util
        self.token = icpd_util.get_instance_token(name=self._service_name)
        self._auth_expiry_time = time.time() + 19*60
        logger.debug("ICP4D:Token refreshed:expiry:" + time.ctime(self._auth_expiry_time))

class _ICPDExternalAuthHandler(_BearerAuthHandler):
    def __init__(self, endpoint, username, password, verify, service_name):
        super(_ICPDExternalAuthHandler, self).__init__()
        self._endpoint = endpoint
        self.__username = username
        self.__password = password
        self._service_name = service_name
        self._verify = verify
        self._cfg = self._create_cfg()

    def _refresh_auth(self):
        logger.debug("ICP4DExternal:Token refresh:")
        self._cfg = self._create_cfg()
        logger.debug("ICP4DExternal:Token refreshed:expiry:" + time.ctime(self._auth_expiry_time))

    def _create_cfg(self):
        import requests
        import urllib.parse as up
        pd = {'username': self.__username, 'password': self.__password}

        es = up.urlsplit(self._endpoint)

        if es.path.startswith('/streams/rest/instances/'):
            # Default to the default port
            cluster_port = 31843
            self._service_name = es.path.split('/')[-1]
        elif ':' in es.netloc:
            cluster_port = es.netloc.split(':')[1]
        else:
            cluster_port = 443

        cluster_ip = es.netloc.split(':')[0] if ':' in es.netloc else es.netloc

        auth_url = up.urlunsplit(('https', cluster_ip + ':' + str(cluster_port), '/icp4d-api/v1/authorize', None, None))
        r = requests.post(auth_url, json=pd, verify=self._verify)
        _handle_http_errors(r)
        token = r.json()['token']

        details_url = up.urlunsplit(
            ('https', cluster_ip + ':' + str(cluster_port), 'zen-data/v2/serviceInstance/details', 'displayName=' + self._service_name, None))
        r = requests.get(details_url,
                         headers={"Authorization": "Bearer " + token}, verify=self._verify)

        sr = r.json()

        sro = sr['requestObj']

        service_id = sro['ID']
        service_type = sro['ServiceInstanceType']

        sca = sro['CreateArguments']
        service_name = sca['metadata']['instance']['id']
        connection_info = sca['connection-info']

        service_token_url = up.urlunsplit(
            ('https', cluster_ip + ':' + str(cluster_port), 'zen-data/v2/serviceInstance/token', None, None))
        pd = {"serviceInstanceId": str(service_id)}
        r = requests.post(service_token_url, json=pd,
                          headers={"Authorization": "Bearer " + token}, verify=self._verify)

        service_token = r.json()['AccessToken']
        self.token = service_token
        self._auth_expiry_time = time.time() + 19 * 60

        # Convert the external endpoints to use the passed in cluster ip.
        ebe = connection_info['externalBuildEndpoint']
        if ebe.startswith('https:'):
            bu = up.urlsplit(ebe)
            ebe_port = bu.port
            ebe_path = bu.path
        else: # CPD 2.5 switched to path-absolute
            ebe_port = cluster_port
            ebe_path = ebe
            
        build_url = up.urlunsplit(('https', cluster_ip + ':' + str(ebe_port), ebe_path, None, None))

        ere = connection_info['externalRestEndpoint']
        if ere.startswith('https:'):
            ru = up.urlsplit(ere)
            ere_port = ru.port
            ere_path = ru.path
        else: # CPD 2.5 switched to path-absolute
            ere_port = cluster_port
            ere_path = ere
        streams_url = up.urlunsplit(('https', cluster_ip + ':' + str(ere_port), ere_path, None, None))

        cfg = {
                'type': 'streams',
                'connection_info': {
                    'serviceBuildEndpoint': build_url,
                    'serviceRestEndpoint': streams_url},
                'serviceTokenEndpoint': service_token_url,
                'service_token': service_token,
                'service_token_expire': int(self._auth_expiry_time * 1000.0),
                'service_name': service_name,
                'cluster_ip': cluster_ip,
                'cluster_port': cluster_port,
                'service_id': service_id,
                'externalClient':True,
        }

        return cfg

class _JWTAuthHandler(_BearerAuthHandler):
    def __init__(self, security_url, username, password, verify):
        super(_JWTAuthHandler, self).__init__()
        self._username = username
        self._password = password
        self._verify = verify
        self.security_url = security_url
        self._cfg = self._create_cfg()

    def _refresh_autH(self):
        logger.debug("JWTAuthHandler:Token refresh")
        self._cfg = self._create_cfg()
        logger.debug("JWT:Token refreshed:expiry: " + time.ctime(self._auth_expiry_time))
        
    def _create_cfg(self):
        import requests
        import urllib.parse as up

        pd = {'audience': 'streams'}
        r = requests.post(self.security_url, json=pd, verify=self._verify, auth=(self._username, self._password), headers={'Content-Type' : 'application/json',
                                           'Accept' : 'application/json'})
        _handle_http_errors(r)
        self.token = r.json()['accessToken']
        self._auth_expiry_time=time.time() + 4 * 60

        es = up.urlsplit(self.security_url)

        cluster_port = es.port or 443
        cluster_ip = es.hostname


        cfg = {
                'type': 'streams',
                'service_token': self.token,
                'service_token_expire': int(self._auth_expiry_time * 1000.0),
                'cluster_ip': cluster_ip,
                'cluster_port': cluster_port,
                'externalClient':True,            
        }

        return cfg;



class _IAMAuthHandler(_BearerAuthHandler):
    def __init__(self, credentials):
        """
        Args:
            credentials: The credentials of the Streaming Analytics service.
        """
        super(_IAMAuthHandler, self).__init__()
        self._credentials = credentials
        self._api_key = self._credentials[_IAMConstants.API_KEY]

        # Determine if service is in production or staging/test
        v2url = self._credentials[_IAMConstants.V2_REST_URL]

        v2host = parse.urlparse(v2url).hostname
        if v2host.endswith('test.cloud.ibm.com') or ('stage1' in v2host and v2host.endswith('.bluemix.net')):
            self._token_url = _IAMConstants.TOKEN_URL_TEST
        else:
            self._token_url = _IAMConstants.TOKEN_URL

    def _refresh_auth(self):
        post_url = self._token_url + '?' + self._get_token_params(self._api_key)
        res = requests.post(post_url, headers = {'Accept' : 'application/json',
                                                 'Content-Type' : 'application/x-www-form-urlencoded'})
        _handle_http_errors(res)
        res = res.json()

        self._auth_expiry_time = int(res[_IAMConstants.EXPIRATION]) - 30
        self._bearer_token = self.token = res[_IAMConstants.ACCESS_TOKEN]

    def _get_token_params(self, api_key):
        return parse.urlencode({_IAMConstants.GRANT_PARAM : _IAMConstants.GRANT_TYPE,
                                       _IAMConstants.API_KEY : api_key})



class _IAMStreamsRestClient(_StreamsRestClient):
    """Handles the session connection with the Streams REST API and Streaming Analytics service
    using IAM authentication.
    """

    # Thread local of used clients identified by service id.
    _CLIENTS = threading.local()

    # Re-use client across the same thread (Session is not thread safe).
    @staticmethod
    def _create(credentials):
        clients = _IAMStreamsRestClient._CLIENTS
        if not hasattr(clients, '_clients'):
            clients._clients = {}
        service_id = credentials[_IAMConstants.SERVICE_ID]
        if service_id in clients._clients:
            return clients._clients[service_id]

        client = _IAMStreamsRestClient(credentials)
        clients._clients[service_id] = client
        return client
        
    def __init__(self, credentials):
        """
        Args:
            credentials: The credentials of the Streaming Analytics service.
        """
        super(_IAMStreamsRestClient, self).__init__(_IAMAuthHandler(credentials))


class _ViewDataFetcher(object):
    """A callable which, when invoked with a thread, begins fetching data from the
    supplied view and populates the `View.items` queue.
    """
    def __init__(self, view, tuple_getter):
        self.view = view
        self.tuple_getter = tuple_getter
        self.stop = threading.Event()
        if view.bufferCapacityUnits == 'tuples':
            self.items = queue.Queue(view.bufferCapacityTuples)
        elif view.bufferCapacityUnits == 'seconds':
            self.items = queue.Queue(view.bufferCapacitySeconds * view.maximumTupleRate)
        else:
            self.items = queue.Queue(10000)

        self._last_collection_time = -1
        self._last_collection_time_count = 0

    def __call__(self):
        while not self._stopped():
            _items = self._get_deduplicated_view_items() or []
            for itm in _items:
                try:
                    self.items.put(itm, block=False)
                except queue.Full:
                    # Pop an item (and discard)
                    try:
                        self.items.get(block=False)
                    except queue.Empty:
                        pass
                    # Should not block as this should be
                    # the only producer
                    self.items.put(itm)
              
            time.sleep(1)

    def _get_deduplicated_view_items(self):
        # Retrieve the view object
        data_name = self.view.attributes[0]['name']
        items = self.view.get_view_items()
        data = []

        # The number of already seen tuples to ignore on the last millisecond time boundary
        ignore_last_collection_time_count = self._last_collection_time_count

        for item in items:
            # Ignore tuples from milliseconds we've already seen
            if item.collectionTime < self._last_collection_time:
                continue
            elif item.collectionTime == self._last_collection_time:
                # Ignore tuples within the millisecond which we've already seen.
                if ignore_last_collection_time_count > 0:
                    ignore_last_collection_time_count -= 1
                    continue

                # If we haven't seen it, continue
                data.append(self.tuple_getter(item))
            else:
                data.append(self.tuple_getter(item))

        if len(items) > 0:
            # Record the current millisecond time boundary.
            _last_collection_time = items[-1].collectionTime
            _last_collection_time_count = 0
            backwards_counter = len(items) - 1
            while backwards_counter >= 0 and items[backwards_counter].collectionTime == _last_collection_time:
                _last_collection_time_count += 1
                backwards_counter -= 1

            self._last_collection_time = _last_collection_time
            self._last_collection_time_count = _last_collection_time_count

        return data

    def _stopped(self):
        return self.stop.isSet()


def _get_view_json_tuple(item):
    """
    Get a tuple from a view with a schema
    tuple<rstring jsonString>
    """
    return json.loads(item.data['jsonString'])


def _get_view_string_tuple(item):
    """
    Get a tuple from a view with a schema
    tuple<rstring string>
    """
    return str(item.data['string'])


def _get_view_dict_tuple(item):
    """Tuple from REST was in JSON which has already been
    converted to a dic.
    """
    return item.data


class View(_ResourceElement):
    """View on a stream.

    Attributes:
        id (str): An unique identifier for the view.
        name (str): View name.
        description (str): Description of the view.
        resourceType (str): Identifies the REST resource type, which is *view*.
        activateOption (str): Indicate when the view starts buffering data.
        maximumTupleRate (int): Maximum Number of tuples at which the view collects per second.
        logicalOperatorName (str): The logical name of the operator that contains the output port on which the view is
            created.
        bufferCapacitySeconds (int): Buffer size measured in seconds.
        bufferCapacityTuples (int): Buffer size measured in number of tuples.
        bufferCapacityUnits (str): Indicates whether the buffer capacity for the view is determined by *seconds*,
            *tuples* or *unknown*.

    Example:
        >>> from streamsx import rest
        >>> sc = rest.StreamingAnalyticsConnection()
        >>> instances = sc.get_instances()
        >>> views = instances[0].get_views()
        >>> print (views[0].resourceType)
        view
    """
    def __init__(self, json_view, rest_client):
        super(View, self).__init__(json_view, rest_client)    
        tuple_fn = _get_view_dict_tuple
        if len(self.attributes) == 1:
            attr_type = self.attributes[0]['type']
            attr_name = self.attributes[0]['name']
            if 'rstring' == attr_type:
                if 'jsonString' == attr_name:
                    tuple_fn = _get_view_json_tuple
                elif 'string' == attr_name:
                    tuple_fn = _get_view_string_tuple
        self._data_fetcher = None
        self._tuple_fn = tuple_fn

    def get_domain(self):
        """Get the Streams domain for the instance that owns this view.

        Returns:
            Domain: Streams domain for the instance owning this view.
        """
        if hasattr(self, 'domain'):
            return Domain(self.rest_client.make_request(self.domain), self.rest_client)

    def get_instance(self):
        """Get the Streams instance that owns this view.

        Returns:
            Instance: Streams instance owning this view.
        """
        return Instance(self.rest_client.make_request(self.instance), self.rest_client)

    def get_job(self):
        """Get the Streams job that owns this view.

        Returns:
            Job: Streams Job owning this view.
        """
        return Job(self.rest_client.make_request(self.job), self.rest_client)

    def stop_data_fetch(self):
        """Stops the thread that fetches data from the Streams view server.
        """
        if self._data_fetcher:
            self._data_fetcher.stop.set()
            self._data_fetcher = None

    def start_data_fetch(self):
        """Starts a thread that fetches data from the Streams view server.

        Each item in the returned `Queue` represents a single tuple
        on the stream the view is attached to.
        
        Returns:
            queue.Queue: Queue containing view data.

        .. note:: This is a queue of the tuples coverted to Python
            objects, it is not a queue of :py:class:`ViewItem` objects.
        """
        self.stop_data_fetch()
        self._data_fetcher = _ViewDataFetcher(self, self._tuple_fn)
        t = threading.Thread(target=self._data_fetcher)
        t.start()
        return self._data_fetcher.items

    def fetch_tuples(self, max_tuples=20, timeout=None):
        """
        Fetch a number of tuples from this view.

        Fetching of data must have been started with
        :py:meth:`start_data_fetch` before calling this method.

        If ``timeout`` is ``None`` then the returned list will
        contain ``max_tuples`` tuples. Otherwise if the timeout is reached
        the list may contain less than ``max_tuples`` tuples.

        Args:
            max_tuples(int): Maximum number of tuples to fetch.
            timeout(float): Maximum time to wait for ``max_tuples`` tuples.

        Returns:
            list: List of fetched tuples.
        .. versionadded:: 1.12
        """
        tuples = list()
        if timeout is None:
            while len(tuples) < max_tuples:
                fetcher = self._data_fetcher
                if not fetcher:
                    break
                tuples.append(fetcher.items.get())
            return tuples

        timeout = float(timeout)
        end = time.time() + timeout
        while len(tuples) < max_tuples:
            qto = end - time.time()
            if qto <= 0:
                break
            try:
                fetcher = self._data_fetcher
                if not fetcher:
                    break
                tuples.append(fetcher.items.get(timeout=qto))
            except queue.Empty:
                break
        return tuples

    def display(self, duration=None, period=2):
        """Display a view within a Jupyter or IPython notebook.

        Provides an easy mechanism to visualize data on a stream
        using a view.

        Tuples are fetched from the view and displayed in a table
        within the notebook cell using a ``pandas.DataFrame``.
        The table is continually updated with the latest tuples from the view.

        This method calls :py:meth:`start_data_fetch` and will call
        :py:meth:`stop_data_fetch` when completed if `duration` is set.

        Args:
            duration(float): Number of seconds to fetch and display tuples. If ``None`` then the display will be updated until :py:meth:`stop_data_fetch` is called.
            period(float): Maximum update period.

        .. note::
            A view is a sampling of data on a stream so tuples that
            are on the stream may not appear in the view.

        .. note::
            Python modules `ipywidgets` and `pandas` must be installed
            in the notebook environment.
          
        .. warning::
            Behavior when called outside a notebook is undefined.

        .. versionadded:: 1.12
        """
        import ipywidgets as widgets
        vn = widgets.Text(value=self.description, description=self.name, disabled=True)
        active = widgets.Valid(value=True, description='Fetching', readout='Stopped')
        out = widgets.Output(layout={'border': '1px solid black'})
        hb = widgets.HBox([vn, active])
        vb = widgets.VBox([hb, out])
        display(vb)
        self._display_thread = threading.Thread(target=lambda: self._display(out, duration, period, active))
        self._display_thread.start()
        
    def _display(self, out, duration, period, active):
        import pandas as pd
        import IPython
        tqueue = self.start_data_fetch()
        end = time.time() + float(duration) if duration is not None else None
        max_rows = pd.options.display.max_rows
        last = 0
        try:
            while self._data_fetcher and (duration is None or time.time() < end):
                # Slow down pace when view is busy
                gap = time.time() - last
                if gap < period:
                    time.sleep(period - gap)
                # Display latest tuples by removing earlier ones
                # Avoids display falling behind live data with
                # large view buffer
                tqs = tqueue.qsize()
                if tqs > max_rows:
                    tqs -= max_rows
                    for _ in range(tqs):
                        try:
                            tqueue.get(block=False)
                        except queue.Empty:
                            break
                tuples = self.fetch_tuples(max_rows, period)
                if not tuples:
                    if not self._data_fetcher:
                        break
                    out.append_stdout('No tuples')
                else:
                    out.append_display_data(pd.DataFrame(tuples))
                out.clear_output(wait=True)
                last = time.time()
        except Exception as e:
            self.stop_data_fetch()
            active.value=False
            raise e
 
        self.stop_data_fetch()
        active.value=False

    def get_view_items(self):
        """Get a list of :py:class:`ViewItem` elements associated with this view.

        Returns:
            list(ViewItem): List of ViewItem(s) associated with this view.
        """
        view_items = [ViewItem(json_view_items, self.rest_client) for json_view_items
                      in self.rest_client.make_request(self.viewItems)['viewItems']]
        logger.debug("Retrieved " + str(len(view_items)) + " items from view " + self.name)
        return view_items


class ViewItem(_ResourceElement):
    """A stream tuple in view.

    Attributes:
        collectionTime (long): Epoch time when this viewItem is collected from the stream.
        data (dict): Content of this viewItem.
        resourceType (str): Identifies the REST resource type, which is *viewItem*.

    Example:
        >>> from streamsx import rest
        >>> sc = rest.StreamingAnalyticsConnection()
        >>> instances = sc.get_instances()
        >>> views = instances[0].get_views()
        >>> viewitems = views[0].get_view_items()
        >>> print (viewitems[0].resourceType)
        viewItem
    """
    pass


class Host(_ResourceElement):
    """Resource in a Streams domain or instance.

    Attributes:
        name (str): Configuration name for the IBM Streams resource.
        resourceType (str): Identifies the REST resource type, which is *host*.
        ipAddress (str): IP address for the IBM Streams resource.
        processorCount (int): Number of processors on the IBM Streams resource.
        restrictedTags (list(str)): Set of resource tags that processing elements (PEs) must have to run on the IBM
            Streams resource.
        services (list(dict)): Name and status of each domain service that is designated to run on the IBM Streams
            resource.
        status(str): Status of the IBM Streams resource.
        tag(list(str)): Names of each tag that is assigned to the IBM Streams resource.

    Example:
        >>> from streamsx import rest
        >>> sc = rest.StreamingAnalyticsConnection()
        >>> domains = sc.get_domains()
        >>> hosts = domains[0].get_hosts()
        >>> print (hosts[0].resourceType)
        host
    """
    pass


class Job(_ResourceElement):
    """A running streams application.

    Attributes:
        id (str): job ID.
        name (str): Name of the job.
        resourceType (str): Identifies the REST resource type, which is *job*.
        health (str): Health indicator for the job. Some possible values for this property include *healthy*,
            *partiallyHealthy*, *partiallyUnhealthy*, *unhealthy*, and *unknown*.
        applicationName (str): Name of the streams processing application that this job is running.
        jobGroup (str): Streams 4.2/4.3 only. Identifies the job group to which this job belongs.
        startedBy (str): Identifies the user ID that started this job.
        status (str): Status of this job. Some possible values for this property include *canceling*, *running*,
            *canceled*, and *unknown*.
        submitTime (long): Epoch time when this job was submitted.

    Example:
        >>> from streamsx import rest
        >>> sc = rest.StreamingAnalyticsConnection()
        >>> instances = sc.get_instances()
        >>> jobs = instances[0].get_jobs()
        >>> print (jobs[0].health)
        healthy
    """
    def retrieve_log_trace(self, filename=None, dir=None):
        """Retrieves the application log and trace files of the job
        and saves them as a compressed tar file.

        An existing file with the same name will be overwritten.

        Args:
            filename (str): name of the created tar file. Defaults to `job_<id>_<timestamp>.tar.gz` where `id` is the job identifier and `timestamp` is the number of seconds since the Unix epoch, for example ``job_355_1511995995.tar.gz``.
            dir (str): a valid directory in which to save the archive. Defaults to the current directory.

        Returns:
            str: the path to the created tar file, or ``None`` if retrieving a job's logs is not supported in the version of IBM Streams to which the job is submitted.

        .. versionadded:: 1.8
        """

        if hasattr(self, "applicationLogTrace") and self.applicationLogTrace is not None:
            logger.debug("Retrieving application logs from: " + self.applicationLogTrace)
            if not filename:
                filename = _file_name('job', self.id, '.tar.gz')

            return self.rest_client._retrieve_file(self.applicationLogTrace, filename, dir, 'application/x-compressed')
        else:
            return None

    def get_views(self, name=None):
        """Get the list of :py:class:`~streamsx.rest_primitives.View` elements associated with this job.

        Args:
            name(str, optional): Returns view(s) matching `name`.  `name` can be a regular expression.  If `name`
            is not supplied, then all views associated with this instance are returned.

        Returns:
            list(streamsx.rest_primitives.View): List of views matching `name`.

        Retrieving a list of views that contain the string "temperatureSensor" could be performed as followed
        Example:
            >>> from streamsx import rest
            >>> sc = rest.StreamingAnalyticsConnection()
            >>> instances = sc.get_instances()
            >>> job = instances[0].get_jobs()[0]
            >>> views = job.get_views(name = ".*temperatureSensor*")
        """
        return self._get_elements(self.views, 'views', View, name=name)

    def get_domain(self):
        """Get the Streams domain that owns this job.

        Returns:
            Domain: Streams domain that owns this job.
        """
        if hasattr(self, 'domain'):
            return Domain(self.rest_client.make_request(self.domain), self.rest_client)

    def get_instance(self):
        """Get the Streams instance that owns this job.

        Returns:
            Instance: Streams instance that owns this job.
        """
        return Instance(self.rest_client.make_request(self.instance), self.rest_client)

    def get_hosts(self):
        """Get the list of :py:class:`Host` elements associated with this job.

        Returns:
            list(Host): List of Host elements associated with this job.
        """
        if hasattr(self, 'hosts'):
            return self._get_elements(self.hosts, 'hosts', Host)

    def get_operator_connections(self):
        """Get the list of :py:class:`OperatorConnection` elements associated with this job.

        Returns:
            list(OperatorConnection): List of OperatorConnection elements associated with this job.
        """
        return self._get_elements(self.operatorConnections, 'connections', OperatorConnection)

    def get_operators(self, name=None):
        """Get the list of :py:class:`Operator` elements associated with this job.

        Args:
            name(str): Only return operators matching `name`, where `name` can be a regular expression.  If
                `name` is not supplied, then all operators for this job are returned.

        Returns:
            list(Operator): List of Operator elements associated with this job.

        Retrieving a list of operators whose name contains the string "temperatureSensor" could be performed as followed
        Example:
            >>> from streamsx import rest
            >>> sc = rest.StreamingAnalyticsConnection()
            >>> instances = sc.get_instances()
            >>> job = instances[0].get_jobs()[0]
            >>> operators = job.get_operators(name=".*temperatureSensor*")

        .. versionchanged:: 1.9 `name` parameter added.
        """
        return self._get_elements(self.operators, 'operators', Operator, name=name)

    def get_pes(self):
        """Get the list of :py:class:`PE` elements associated with this job.

        Returns:
            list(PE): List of PE elements associated with this job.

        """
        return self._get_elements(self.pes, 'pes', PE)

    def get_pe_connections(self):
        """Get the list of :py:class:`PEConnection` elements associated with this job.

        Returns:
            list(PEConnection): List of PEConnection elements associated with this job.
        """
        return self._get_elements(self.peConnections, 'connections', PEConnection)

    def get_resource_allocations(self):
        """Get the list of :py:class:`ResourceAllocation` elements associated with this job.

        Returns:
            list(ResourceAllocation): List of ResourceAllocation elements associated with this job.
        """
        if hasattr(self, 'resourceAllocations'):
            return self._get_elements(self.resourceAllocations, 'resourceAllocations', ResourceAllocation)

    def cancel(self, force=False):
        """Cancel this job.

        Args:
            force (bool, optional): Forcefully cancel this job.

        Returns:
            bool: True if the job was cancelled, otherwise False if an error occurred.
        """
        return self.rest_client._sc._delegator._cancel_job(self, force)

    def get_job_group(self):
        """
        Get the job group associated with this job.

        .. versionadded:: 1.13.13
        """
        # 4.x returned just the name for jobGroup.
        if self.jobGroup.startswith('https://'):
            return JobGroup(self.rest_client.make_request(self.jobGroup), self.rest_client)
        return JobGroup({'name':self.jobGroup}, self.rest_client)

class JobGroup(_ResourceElement):
    """A job group definition.

        Attributes:
        name(str): Job group name.
        resourceType(str): Identifies the REST resource type, which is *jobGroup*.

        .. versionadded:: 1.13.13
    """
<<<<<<< HEAD
=======
    pass
>>>>>>> aa86c798

class Operator(_ResourceElement):
    """An operator invocation within a job.

    Attributes:
        name(str): Operator name.
        resourceType(str): Identifies the REST resource type, which is *operator*.
        operatorKind(str): SPL primitive operator type for this operator.
        indexWithinJob(int): Index of this operator within the job.

    Example:
        >>> from streamsx import rest
        >>> sc = rest.StreamingAnalyticsConnection()
        >>> instances = sc.get_instances()
        >>> operators = instances[0].get_operators()
        >>> print (operators[0].resourceType)
        operator
    """
    def get_metrics(self, name=None):
        """Get metrics for this operator.

        Args:
            name(str, optional): Only return metrics matching `name`, where `name` can be a regular expression.  If
                `name` is not supplied, then all metrics for this operator are returned.

        Returns:
             list(Metric): List of matching metrics.

        Retrieving a list of metrics whose name contains the string "temperatureSensor" could be performed as followed
        Example:
            >>> from streamsx import rest
            >>> sc = rest.StreamingAnalyticsConnection()
            >>> instances = sc.get_instances()
            >>> operator = instances[0].get_operators()[0]
            >>> metrics = op.get_metrics(name='*temperatureSensor*')
        """
        return self._get_elements(self.metrics, 'metrics', Metric, name=name)

    def get_host(self):
        """Get resource this operator is currently executing in.
           If the operator is running on an externally
           managed resource ``None`` is returned.

        Returns:
            Host: Resource this operator is running on.

        .. versionadded:: 1.9
        """
        if hasattr(self, 'host') and self.host:
            return Host(self.rest_client.make_request(self.host), self.rest_client)

    def get_pe(self):
        """Get the Streams processing element this operator is executing in.

        Returns:
            PE: Processing element for this operator.

        .. versionadded:: 1.9
        """
        return PE(self.rest_client.make_request(self.pe), self.rest_client)

    def get_output_ports(self):
        """Get list of output ports for this operator.

        Returns:
            list(OperatorOutputPort): Output ports for this operator.

        .. versionadded:: 1.9
        """
        return self._get_elements(self.outputPorts, 'outputPorts', OperatorOutputPort)

    def get_input_ports(self):
        """Get list of input ports for this operator.

        Returns:
            list(OperatorInputPort): Input ports for this operator.

        .. versionadded:: 1.9
        """
        return self._get_elements(self.inputPorts, 'inputPorts', OperatorInputPort)


class OperatorConnection(_ResourceElement):
    """Connection between operators.

    Attributes:
        id(str): Unique ID of this operator connection within the instance.
        resourceType(str): Identifies the REST resource type, which is *operator*.
        required (bool): Indicates whether the connection is required.

    Example:
        >>> from streamsx import rest
        >>> sc = rest.StreamingAnalyticsConnection()
        >>> instances = sc.get_instances()
        >>> operatorconnections = instances[0].get_operator_connections()
        >>> print (operatorconnections[0].resourceType)
        operatorConnection
    """
    pass


class OperatorOutputPort(_ResourceElement):
    """Operator output port.

    Attributes:
        name(str): Name of this output port.
        resourceType(str): Identifies the REST resource type, which is *operatorOutputPort*.
        indexWithinOperator(int): Index of the output port within the operator.
        streamName(str): Name of the stream that is associated with this output port.

    Example:
        >>> from streamsx import rest
        >>> sc = rest.StreamingAnalyticsConnection()
        >>> instances = sc.get_instances()
        >>> exportedstreams = instances[0].get_exported_streams()
        >>> operatoroutputport = exportedstreams[0].get_operator_output_port()
        >>> print (operatoroutputport.resourceType)
        operatorOutputPort
    """
    def get_metrics(self, name=None):
        """Get metrics for this output port.

        Args:
            name(str, optional): Only return metrics matching `name`, where `name` can be a regular expression.  If
                `name` is not supplied, then all metrics for this output port are returned.

        Returns:
             list(Metric): List of matching metrics.

        Retrieving a list of metrics whose name contains the string "temperatureSensor" could be performed as followed
        Example:
            >>> from streamsx import rest
            >>> sc = rest.StreamingAnalyticsConnection()
            >>> instances = sc.get_instances()
            >>> exportedstreams = instances[0].get_exported_streams()
            >>> operatoroutputport = exportedstreams[0].get_operator_output_port()
            >>> operatoroutputport.get_metrics(name='*temperatureSensor*')

        .. versionadded:: 1.9
        """
        return self._get_elements(self.metrics, 'metrics', Metric, name=name)

    def get_connections(self):
        """Get the list of :py:class:`OperatorConnection` elements associated with this port.

        Returns:
            list(OperatorConnection): List of OperatorConnection elements associated with this port.

        .. versionadded:: 1.13
        """
        return self._get_elements(self.connections, 'connections', OperatorConnection)

class OperatorInputPort(_ResourceElement):
    """Operator input port.

    Attributes:
        name(str): Name of this input port.
        resourceType(str): Identifies the REST resource type, which is *operatorInputPort*.
        indexWithinOperator(int): Index of the input port within the operator.

    .. versionadded:: 1.9
    """
    def get_metrics(self, name=None):
        """Get metrics for this input port.

        Args:
            name(str, optional): Only return metrics matching `name`, where `name` can be a regular expression.  If
                `name` is not supplied, then all metrics for this input port are returned.

        Returns:
             list(Metric): List of matching metrics.
        
        Retrieving a list of metrics whose name contains the string "temperatureSensor" could be performed as followed
        Example:
            >>> from streamsx import rest
            >>> sc = rest.StreamingAnalyticsConnection()
            >>> instances = sc.get_instances()
            >>> operator = instances[0].get_operators()[0]
            >>> input_port = operator.get_input_ports()[0]
            >>> metrics = input_port.get_metrics(name='*temperatureSensor*')
        """
        return self._get_elements(self.metrics, 'metrics', Metric, name=name)

    def get_connections(self):
        """Get the list of :py:class:`OperatorConnection` elements associated with this port.

        Returns:
            list(OperatorConnection): List of OperatorConnection elements associated with this port.

        .. versionadded:: 1.13
        """
        return self._get_elements(self.connections, 'connections', OperatorConnection)


class Metric(_ResourceElement):
    """Streams custom or system metric.

    Attributes:
        name(str): Name of this metric.
        resourceType(str): Identifies the REST resource type, which is *metric*.
        description(str): Describes this metric.
        lastTimeRetrieved(str): Epoch time when the metric was most recently retrieved.
        metricKind(str): Kind of metric. Some possible values include *counter*, *gauge*, *time* and *unknown*.
        metricType(str): Type of metric. Some possible values include *system*, *custom* and *unknown*.
        value(int): Value for the metric.

    Example:
        >>> from streamsx import rest
        >>> sc = rest.StreamingAnalyticsConnection()
        >>> instances = sc.get_instances()
        >>> operators = instances[0].get_operators()
        >>> metrics = operators[0].get_metrics()
        >>> print (metrics[0].resourceType)
        metric
    """
    pass


class PE(_ResourceElement):
    """Processing element (PE) within a job.
    A processing element hosts one or more operators within a single job.

    Attributes:
        id(str): PE ID.
        resourceType(str): Identifies the REST resource type, which is *pe*.
        health(str): Health indicator for this PE. Some possible values include *healthy*, *partiallyHealthy*,
            *partiallyUnhealthy*, *unhealthy*, and *unknown*.
        indexWithinJob(int): Index of the PE within the job.
        launchCount(int): Number of times this PE was started manually or automatically because of failures.
        optionalConnections(str): Status of optional connections for this PE. Some possible values include *connected*,
            *disconnected*, *partiallyConnected*, and *unknown*.
        pendingTracingLevel(str): Describes a pending change to the granularity of the trace information that is
            stored for this PE. Some possible values include *off*, *error*, *debug* and *trace*.  The value is *None*,
            if no change is pending.
        processId(str): Operating system process ID for this PE.
        relocatable(bool): Indicates whether this PE can be relocated to a different resource.
        requiredConnections(str): Status of the required connections for this PE. Some possible values include
            *connected*, *disconnected*, *partiallyConnected*, and *unknown*.
        restartable(bool): Indicates whether this PE can be restarted.
        status(str): Status of this PE.
        statusReason(str): Additional information for the status of this PE.
        tracingLevel(str): Granularity of the trace information. Some possible values include *off*, *error*, *debug*
            and *trace*.

    Example:
        >>> from streamsx import rest
        >>> sc = rest.StreamingAnalyticsConnection()
        >>> instances = sc.get_instances()
        >>> pes = instances.get_pes()
        >>> print(pes[0].resourceType)
        pe
    """

    def get_host(self):
        """Get resource this processing element is currently executing in.
           If the processing element is running on an externally
           managed resource ``None`` is returned.

        Returns:
            Host: Resource this processing element is running on.

        .. versionadded:: 1.9
        """
        if hasattr(self, 'host') and self.host:
            return Host(self.rest_client.make_request(self.host), self.rest_client)

    def get_resource(self):
        """Get resource this processing element is currently executing in.

        Returns:
            Host: Resource this processing element is running on.

        .. versionadded:: 1.13.13
        """
        if hasattr(self, 'resource') and self.resource:
            return Resource(self.rest_client.make_request(self.resource), self.rest_client)

    def retrieve_trace(self, filename=None, dir=None):
        """Retrieves the application trace files for this PE
        and saves them as a plain text file.

        An existing file with the same name will be overwritten.

        Args:
            filename (str): name of the created file. Defaults to `pe_<id>_<timestamp>.trace` where `id` is the PE identifier and `timestamp` is the number of seconds since the Unix epoch, for example ``pe_83_1511995995.trace``.
            dir (str): a valid directory in which to save the file. Defaults to the current directory.

        Returns:
            str: the path to the created file, or None if retrieving a job's logs is not supported in the version of streams to which the job is submitted.

        .. versionadded:: 1.9
        """
        if hasattr(self, "applicationTrace") and self.applicationTrace is not None:
            logger.debug("Retrieving PE trace: " + self.applicationTrace)
            if not filename:
                filename = _file_name('pe', self.id, '.trace')
            return self.rest_client._retrieve_file(self.applicationTrace, filename, dir, 'text/plain')

        else:
            return None

    def retrieve_console_log(self, filename=None, dir=None):
        """Retrieves the application console log (standard out and error)
        files for this PE and saves them as a plain text file.

        An existing file with the same name will be overwritten.

        Args:
            filename (str): name of the created file. Defaults to `pe_<id>_<timestamp>.stdouterr` where `id` is the PE identifier and `timestamp` is the number of seconds since the Unix epoch, for example ``pe_83_1511995995.trace``.
            dir (str): a valid directory in which to save the file. Defaults to the current directory.

        Returns:
            str: the path to the created file, or None if retrieving a job's logs is not supported in the version of streams to which the job is submitted.

        .. versionadded:: 1.9
        """        
        if hasattr(self, "consoleLog") and self.consoleLog is not None:
            logger.debug("Retrieving PE console log: " + self.consoleLog)
            if not filename:
                filename = _file_name('pe', self.id, '.stdouterr')
            return self.rest_client._retrieve_file(self.consoleLog, filename, dir, 'text/plain')

        else:
            return None

    def get_metrics(self, name=None):
        """Get metrics for this PE.

        Args:
            name(str, optional): Only return metrics matching `name`, where `name` can be a regular expression.  If
                `name` is not supplied, then all metrics for this PE are returned.

        Returns:
             list(Metric): List of matching metrics.
        
        Retrieving a list of metrics whose name contains the string "temperatureSensor" could be performed as followed
        Example:
            >>> from streamsx import rest
            >>> sc = rest.StreamingAnalyticsConnection()
            >>> instances = sc.get_instances()
            >>> pe = instances.get_pes()[0]
            >>> metrics = pe.get_metrics(name='*temperatureSensor*')

        .. versionadded:: 1.9
        """
        return self._get_elements(self.metrics, 'metrics', Metric, name=name)

    def get_resource_allocation(self):
        """Get the :py:class:`ResourceAllocation` element tance.

        Returns:
            ResourceAllocation: Resource allocation used to access information about the resource where this PE is running.

        .. versionadded:: 1.9
        """
        if hasattr(self, 'resourceAllocation'):
            return ResourceAllocation(self.rest_client.make_request(self.resourceAllocation), self.rest_client)


class PEConnection(_ResourceElement):
    """Stream connection between two PEs.

    Attributes:
        id(str): PE connection ID.
        resourceType(str): Identifies the REST resource type, which is *peConnection*.
        required(bool): Indicates whether this connection is required.
        status(str): Status of this connection. Some possible values include *connected*, *disconnected*, and
            *unknown*.

    Example:
        >>> from streamsx import rest
        >>> sc = rest.StreamingAnalyticsConnection()
        >>> instances = sc.get_instances()
        >>> peconnections = instances.get_pe_connections()
        >>> print(peconnections[0].resourceType)
        peConnection
    """
    pass


class ResourceAllocation(_ResourceElement):
    """A resource that is allocated to an IBM Streams instance.

    Attributes:
        resourceType(str): Identifies the REST resource type, which is *resourceAllocation*.
        applicationResource(bool): Indicates whether this resource is an application resource, which is used to run
            streams processing applications.
        schedulerStatus(str): Indicates whether this resource is schedulable for the instance.
        status(str): Status of this resource for the instance.

    Example:
        >>> from streamsx import rest
        >>> sc = rest.StreamingAnalyticsConnection()
        >>> instances = sc.get_instances()
        >>> allocations = instances.get_resource_allocations()
        >>> print(allocations[0].resourceType)
        resourceAllocation
    """
    def get_resource(self):
        """Get the :py:class:`Resource` of the resource allocation.

        Returns:
            Resource: Resource for this allocation.

        .. versionadded:: 1.9
        """
        return Resource(self.rest_client.make_request(self.resource), self.rest_client)

    def get_pes(self):
        """Get the list of :py:class:`PE` running on this resource
        in its instance.

        Returns:
            list(PE): List of PE running on this resource.

        .. note:: If ``applicationResource`` is `False` an empty list is returned.
        .. versionadded:: 1.9
        """
        if self.applicationResource:
            return self._get_elements(self.pes, 'pes', PE)
        else:
            return []

    def get_jobs(self, name=None):
        """Retrieves jobs running on this resource in its instance.

        Args:
            name (str, optional): Only return jobs containing property **name** that matches `name`. `name` can be a
                regular expression. If `name` is not supplied, then all jobs are returned.

        Returns:
            list(Job): A list of jobs matching the given `name`.
        
        .. note:: If ``applicationResource`` is `False` an empty list is returned.
        .. versionadded:: 1.9
        """
        if self.applicationResource:
            return self._get_elements(self.jobs, 'jobs', Job, None, name)
        else:
            return []


class ActiveService(_ResourceElement):
    """Domain or instance service.

    Attributes:
        resourceType(str): Identifies the REST resource type, which is *activeService*.
        leader(bool): If *True*, this service is a standby service.
        processId(str): Process ID of this service.
        startTime(long): Epoch time when this service started.
        status(str): Status of this service. Some possible values include *stopped*, *running*, *failed*, and
            *unknown*.
        type(str): Type of this service.

    Example:
        >>> from streamsx import rest
        >>> sc = rest.StreamingAnalyticsConnection()
        >>> instances = sc.get_instances()
        >>> services = instances.get_active_services()
        >>> print(services[0].resourceType)
        activeService
    """
    pass


class Installation(_ResourceElement):
    """IBM Streams installation.

    Attributes:
        resourceType(str): Identifies the REST resource type, which is *installation*.
        architecture(str): Hardware architecture on which product is installed.
        buildVersion(str): Product build ID.
        editionName(str): Product edition.
        fullProductVersion(str): Full product version, including any hot fix.
        minimumOSBaseVersion(str): Minimum operating system version requirement.
        minimumOSPatchVersion(str): Minimum operating system patch requirement.
        productName(str): Product name.
        productVersion(str): Product version.
    """
    pass


class ImportedStream(_ResourceElement):
    """Stream imported by a job.

    Attributes:
        resourceType(str): Identifies the REST resource type, which is *importedStream*.

    Example:
        >>> from streamsx import rest
        >>> sc = rest.StreamingAnalyticsConnection()
        >>> instances = sc.get_instances()
        >>> importedstreams = instances[0].get_imported_streams()
        >>> print (importedstreams[0].resourceType)
        importedStream
    """
    pass


class ExportedStream(_ResourceElement):
    """Stream exported stream by a job.

    Attributes:
        resourceType(str): Identifies the REST resource type, which is *exportedStream*.

    Example:
        >>> from streamsx import rest
        >>> sc = rest.StreamingAnalyticsConnection()
        >>> instances = sc.get_instances()
        >>> exportedstreams = instances[0].get_exported_streams()
        >>> print (exportedstreams[0].resourceType)
        exportedStream
    """
    def get_operator_output_port(self):
        """Get the output port of this exported stream.

        Returns:
            OperatorOutputPort: Output port of this exported stream.
        """
        return OperatorOutputPort(self.rest_client.make_request(self.operatorOutputPort), self.rest_client)

    def _as_published_topic(self):
        """This stream as a PublishedTopic if it is published otherwise None
        """

        oop = self.get_operator_output_port()
        if not hasattr(oop, 'export'):
            return

        export = oop.export
        if export['type'] != 'properties':
            return

        seen_export_type = False
        topic = None

        for p in export['properties']:
            if p['type'] != 'rstring':
                continue
            if p['name'] == '__spl_exportType':
                if p['values'] == ['"topic"']:
                    seen_export_type = True
                else:
                    return
            if p['name'] == '__spl_topic':
                topic = p['values'][0]

        if seen_export_type and topic is not None:
            schema = None
            if hasattr(oop, 'tupleAttributes'):
                ta_url = oop.tupleAttributes
                ta_resp = self.rest_client.make_request(ta_url)
                schema = streamsx.topology.schema.StreamSchema(ta_resp['splType'])
            return PublishedTopic(topic[1:-1], schema)
        return


class Instance(_ResourceElement):
    """IBM Streams instance.

    Attributes:
        id(str): Unique ID for this instance.
        resourceType(str): Identifies the REST resource type, which is *instance*.
        creationTime(long): Epoch time when this instance was created.
        creationuser(str): User ID that created this instance.
        health(str): Summarize status of the jobs in the instance. Some possible values include *healthy*,
            *partiallyHealthy*, *partiallyUnhealthy*, *unhealthy*, and *unknown*.
        owner(str): User ID that owns this instance.
        startTime(long): Epoch time when this instance was started.
        status(str): Status of this instance. Some possible values include *running*, *failed*, *stopped*, and
            *unknown*.

    Example:
        >>> from streamsx import rest
        >>> sc = rest.StreamingAnalyticsConnection()
        >>> instances = sc.get_instances()
        >>> print (instances[0].resourceType)
        instance
    """

    def __init__(self, json_rep, rest_client):
        super(Instance, self).__init__(json_rep, rest_client)
        self._delegator = rest_client._sc._delegator

    @staticmethod
    def _is_service_def(config):
        return 'connection_info' in config and config.get('type', None) == 'streams' and 'service_token' in config

    @staticmethod
    def _find_service_def(config):
        if Instance._is_service_def(config):
            service = config
        else:
            service = config.get(streamsx.topology.context.ConfigParams.SERVICE_DEFINITION)

        if service and Instance._is_service_def(service):
            svc_info = {}
            svc_info['connection_info'] = service['connection_info']
            svc_info['type'] = service['type']
            svc_name = service['connection_info']['serviceRestEndpoint'].split('/')[-1]
            svc_info['service_name'] = svc_name
            try:
                # Get a new token as we don't know how much
                # time has passed since the cell containing
                # get_service_instance_details was run
                from icpd_core import icpd_util
                svc_info['service_token'] = icpd_util.get_instance_token(name=svc_name)
                svc_info['service_token_expire'] = int((time.time() + 19 * 60)*1000)
            except:
                svc_info['service_token'] = service['service_token']
                svc_info['service_token_expire'] = int((time.time() + 5 * 60)*1000)
            if 'user_token' in service:
                svc_info['user_token'] = service['user_token']
            return svc_info
        return None

    @staticmethod
    def _clear_service_info(config):
        del config['connection_info']
        del config['type']
        del config['service_token']
        if hasattr(config, 'user_token'):
            config.pop('user_token')

    @staticmethod
    def of_service(config):
        """Connect to an IBM Streams service instance running in Cloud Pak for Data.

        The instance is specified in `config`. The configuration may be code injected from the list of services
        in a Jupyter notebook running in ICPD or manually created. The code that selects a service instance by name is::

            # Two lines are code injected in a Jupyter notebook by selecting the service instance
            from icpd_core import ipcd_util
            cfg = icpd_util.get_service_details(name='instanceName')

            instance = Instance.of_service(cfg)

        SSL host verification is disabled by setting :py:const:`~streamsx.topology.context.ConfigParams.SSL_VERIFY`
        to ``False`` within `config` before calling this method::

            cfg[ConfigParams.SSL_VERIFY] = False
            instance = Instance.of_service(cfg)

        Args:
            config(dict): Configuration of IBM Streams service instance.

        Returns:
            Instance: Instance representing for IBM Streams service instance.

        .. note:: Only supported when running within the ICPD cluster,
            for example in a Jupyter notebook within a ICPD project.

        .. versionadded:: 1.12
        """
        service = Instance._find_service_def(config)
        if not service:
            raise ValueError()
        endpoint = service['connection_info'].get('serviceRestEndpoint')
        resource_url, name = Instance._root_from_endpoint(endpoint)

        sc = streamsx.rest.StreamsConnection(resource_url=resource_url, auth=_ICPDAuthHandler(name, service['service_token']))
        if streamsx.topology.context.ConfigParams.SSL_VERIFY in config:
                sc.session.verify = config[streamsx.topology.context.ConfigParams.SSL_VERIFY]
        return sc.get_instance(name)

    @staticmethod
    def _root_from_endpoint(endpoint):
        import urllib.parse as up
        esu = up.urlsplit(endpoint)
        if not esu.path.startswith('/streams/rest/instances/'):
            return None, None

        es = endpoint.split('/')
        name = es[len(es)-1]
        root_url = endpoint.split('/streams/rest/instances/')[0]
        resource_url = root_url + '/streams/rest/resources'
        return resource_url, name

    @staticmethod
    def of_endpoint(endpoint=None, service_name=None, username=None, password=None, verify=None):
        """
        Connect to a Cloud Pak for Data IBM Streams instance.

        Two configurations are supported.

        .. rubric:: Integrated configuration

        The Streams instance is defined using the Cloud Pak for Data
        deployment endpoint (URL) and the Streams service name.

        The endpoint is passed in as `endpoint` defaulting the the
        environment variable ``CP4D_URL``.
        An example is `https://cp4d_server:31843`.

        The Streams service name is passed in as `service_name` defaulting
        to the environment variable ``STREAMS_INSTANCE_ID``.

        .. rubric:: Standalone configuration

        The Streams instance is defined using its Streams REST api
        endpoint, which is its SWS service.

        The endpoint is passed in as `endpoint` defaulting the the
        environment variable ``STREAMS_REST_URL``.
        An example is `https://streams_sws_service:34679`.

        No service name is specified thus `service_name` should be passed
        as ``None`` or not set.

        Args:
            endpoint(str): Endpoint defining the Streams instance.
            service_name(str): Streams instance name for a integrated configuration.  This value is ignored for a standalone configuration.
            username(str): User name to authenticate as. Defaults to the environment variable ``STREAMS_USERNAME`` or the operating system identifier if not set.
            password(str): Password for authentication. Defaults to the environment variable ``STREAMS_PASSWORD`` or the operating system identifier if not set.
            verify: SSL verification. Set to ``False`` to disable SSL verification. Defaults to SSL verification being enabled.

        Returns:
            Instance: Connection to Streams instance or ``None`` of insufficient configuration was provided.

        .. versionadded:: 1.13
        """
        possible_integ = True
        if not endpoint:
            endpoint = os.environ.get('CP4D_URL')
            if not endpoint:
                endpoint = os.environ.get('STREAMS_REST_URL')
                if not endpoint:
                    return None
                possible_integ = False
                if service_name:
                    warnings.warn("Service name ignored for standalone configuration", UserWarning, stacklevel=2)
                    service_name = None
        if possible_integ and not service_name:
            service_name = os.environ.get('STREAMS_INSTANCE_ID')
        if not password:
            password = os.environ.get('STREAMS_PASSWORD')
        if not password:
            return None
        username = _get_username(username)

        if service_name:
            # this is an integrated config
            auth=_ICPDExternalAuthHandler(endpoint, username, password, verify, service_name)
            url = auth._cfg['connection_info'].get('serviceRestEndpoint')
            return streamsx.rest._InstanceSc.get_instance(url, auth, verify)

        else:
            # this is a stand-alone config
            parsed = parse.urlparse(endpoint)
            resource_url = parse.urlunparse((parsed.scheme, parsed.netloc, "/streams/rest/resources", None, None, None))

            # Create a connection using basic authentication.  This will be
            # used to attempt to discover the security service.  If there
            # is no security service, this connection will continue to be
            # used; otherwise, it will be replaced by one using the 
            # security service.
            sc = streamsx.rest.StreamsConnection(resource_url=resource_url, username=username, password=password)
            if verify is not None:
                sc.rest_client.session.verify = verify
            for resource in sc.get_resources():
                if resource.name == 'accessTokens':
                    atinfo = parse.urlparse(resource.resource)
                    try:
                        # If we are external to the cluster then
                        # We can't resolve the security manager
                        # so revert to basic auth
                        socket.gethostbyname(atinfo.hostname)
                        auth=_JWTAuthHandler(resource.resource, username, password, verify)
                        sc = streamsx.rest.StreamsConnection(resource_url=resource_url, auth=auth)
                        if verify is not None:
                            sc.rest_client.session.verify = verify
                        break
                    except:
                        pass
                  

            # There should be exactly one instance in this configuration.
            return sc.get_instances()[0]

    def get_operators(self, name=None):
        """Get the list of :py:class:`Operator` elements associated with this instance.

        Args:
            name(str): Only return operators matching `name`, where `name` can be a regular expression.  If
                `name` is not supplied, then all operators for this instance are returned.

        Returns:
            list(Operator): List of Operator elements associated with this instance.

        Retrieving a list of operators whose name contains the string "temperatureSensor" could be performed as followed
        Example:
            >>> from streamsx import rest
            >>> sc = rest.StreamingAnalyticsConnection()
            >>> instance = sc.get_instances()[0]
            >>> operators = instance.get_operators(name=".*temperatureSensor*")

        .. versionchanged:: 1.9 `name` parameter added.
        """
        return self._get_elements(self.operators, 'operators', Operator, name=name)

    def get_operator_connections(self):
        """Get the list of :py:class:`OperatorConnection` elements associated with this instance.

        Returns:
            list(OperatorConnection): List of OperatorConnection elements associated with this instance.
        """
        return self._get_elements(self.operatorConnections, 'connections', OperatorConnection)

    def get_pes(self):
        """Get the list of :py:class:`PE` elements associated with this instance resource.

        Returns:
            list(PE): List of PE elements associated with this instance.
        """
        return self._get_elements(self.pes, 'pes', PE)

    def get_pe_connections(self):
        """Get the list of :py:class:`PEConnection` elements associated with this instance.

        Returns:
            list(PEConnection): List of PEConnection elements associated with this instance.
        """
        return self._get_elements(self.peConnections, 'connections', PEConnection)

    def get_views(self, name=None):
        """Get the list of :py:class:`~streamsx.rest_primitives.View` elements associated with this instance.

        Args:
            name(str, optional): Returns view(s) matching `name`.  `name` can be a regular expression.  If `name`
            is not supplied, then all views associated with this instance are returned.

        Returns:
            list(streamsx.rest_primitives.View): List of views matching `name`.

        Retrieving a list of views whose name contains the string "temperatureSensor" could be performed as followed
        Example:
            >>> from streamsx import rest
            >>> sc = rest.StreamingAnalyticsConnection()
            >>> instance = sc.get_instances()[0]
            >>> view = instance.get_views(name=".*temperatureSensor*")
        """
        return self._get_elements(self.views, 'views', View, name=name)

    def get_hosts(self):
        """Get the list of :py:class:`Host` element associated with this instance.

        Returns:
            list(Host): List of Host element associated with this instance.
        """
        if hasattr(self, 'hosts'):
            return self._get_elements(self.hosts, 'hosts', Host)

    def get_domain(self):
        """Get the Streams domain that owns this instance.

        Returns:
            Domain: Streams domain owning this instance.
        """
        if hasattr(self, 'domain'):
            return Domain(self.rest_client.make_request(self.domain), self.rest_client)

    def get_jobs(self, name=None):
        """Retrieves jobs running in this instance.

        Args:
            name (str, optional): Only return jobs containing property **name** that matches `name`. `name` can be a
                regular expression. If `name` is not supplied, then all jobs are returned.

        Returns:
            list(Job): A list of jobs matching the given `name`.
        
        Retrieving a list of jobs whose name contains the string "temperatureSensor" could be performed as followed
        Example:
            >>> from streamsx import rest
            >>> sc = rest.StreamingAnalyticsConnection()
            >>> instance = sc.get_instances()[0]
            >>> jobs = instance.get_jobs(name=".*temperatureApplication*")
        """
        return self._get_elements(self.jobs, 'jobs', Job, None, name)

    def get_job_groups(self, name=None):
        """Retrieves job groups defined in this instance.

        Args:
            name (str, optional): Only return job groups containing property **name** that matches `name`. `name` can be a
                regular expression. If `name` is not supplied, then all job groups are returned.

        Returns:
            list(JobGroup): A list of job groups matching the given `name`.

        Only supported for Streams 5.0 and later.

        .. versionadded:: 1.13.13
        """
        if hasattr(self, 'jobGroups'):
            return self._get_elements(self.jobGroups, 'jobGroups', JobGroup, None, name)

    def get_job(self, id):
        """Retrieves a job matching the given `id`

        Args:
            id (str): Job `id` to match.

        Returns:
            Job: Job matching the given `id`

        Raises:
            ValueError: No resource matches given `id` or multiple resources matching given `id`
        """
        return self._get_element_by_id(self.jobs, 'jobs', Job, str(id))

    def get_imported_streams(self):
        """Get the list of :py:class:`ImportedStream` elements associated with this instance.

        Returns:
            list(ImportedStream): List of ImportedStream elements associated with this instance.
        """
        return self._get_elements(self.importedStreams, 'importedStreams', ImportedStream)

    def get_exported_streams(self):
        """Get the list of :py:class:`ExportedStream` elements associated with this instance.

        Returns:
            list(ExportedStream): List of ExportedStream elements associated with this instance.
        """
        return self._get_elements(self.exportedStreams, 'exportedStreams', ExportedStream)

    def get_active_services(self):
        """Get the list of :py:class:`ActiveService` elements associated with this instance.

        Returns:
            list(ActiveService): List of ActiveService elements associated with this instance.
        """
        if hasattr(self, 'activeServices'):
            return self._get_elements(self.activeServices, 'activeServices', ActiveService)

    def get_resource_allocations(self):
        """Get the list of :py:class:`ResourceAllocation` elements associated with this instance.

        Returns:
            list(ResourceAllocation): List of ResourceAllocation elements associated with this instance.
        """
        if hasattr(self, 'resourceAllocations'):
            return self._get_elements(self.resourceAllocations, 'resourceAllocations', ResourceAllocation)

    def get_published_topics(self):
        """Get a list of published topics for this instance.

        Streams applications publish streams to a a topic that can be subscribed to by other
        applications. This allows a microservice approach where publishers
        and subscribers are independent of each other.

        A published stream has a topic and a schema. It is recommended that a
        topic is only associated with a single schema.

        Streams may be published and subscribed by applications regardless of the
        implementation language. For example a Python application can publish
        a stream of JSON tuples that are subscribed to by SPL and Java applications.

        Returns:
             list(PublishedTopic): List of currently published topics.
        """
        published_topics = []
        # A topic can be published multiple times
        # (typically with the same schema) but the
        # returned list only wants to contain a topic,schema
        # pair once. I.e. the list of topics being published is
        # being returned, not the list of streams.
        seen_topics = {}
        for es in self.get_exported_streams():
            pt = es._as_published_topic()
            if pt is not None:
                if pt.topic in seen_topics:
                    if pt.schema is None:
                        continue
                    if pt.schema in seen_topics[pt.topic]:
                        continue
                    seen_topics[pt.topic].append(pt.schema)
                else:
                    seen_topics[pt.topic] = [pt.schema]
                published_topics.append(pt)

        return published_topics

    def upload_bundle(self, bundle):
        """Upload a Streams application bundle (sab) to the instance.

        Uploading a bundle allows job submission from the returned
        :py:class:`ApplicationBundle`.

        Args:
            bundle(str): path to a Streams application bundle (sab file)
                containing the application to be uploaded.

        Returns:
            ApplicationBundle: Application bundle representing the
            uploaded bundle. 

        .. note::
            When an instance does not support uploading a bundle the
            returned `ApplicationBundle` represents the local file
            ``bundle`` tied to this instance. The returned object
            may still be used for job submission.
         
        .. versionadded:: 1.11
        """
        return self._delegator._upload_bundle(self, bundle)

    def submit_job(self, bundle, job_config=None):
        """Submit a application to be run in this instance.

        Args:
            bundle(str): path to a Streams application bundle (sab file)
                containing the application to be submitted
            job_config(JobConfig): a job configuration overlay

        
        Returns:
            Job: Resulting job instance.

        .. versionadded:: 1.11
        """
        return self.upload_bundle(bundle).submit_job(job_config)

    def get_application_configurations(self, name=None):
        """Retrieves application configurations for this instance.

        Args:
            name (str, optional): Only return application configurations containing property **name** that matches `name`. `name` can be a
                regular expression. If `name` is not supplied, then all application configurations are returned.

        Returns:
            list(ApplicationConfiguration): A list of application configurations matching the given `name`.
        
        .. versionadded 1.12
        """
        if hasattr(self, 'applicationConfigurations'):
           return self._get_elements(self.applicationConfigurations, 'applicationConfigurations', ApplicationConfiguration, None, name)

    def create_application_configuration(self, name, properties, description=None):
        """Create an application configuration.

        Args:
            name (str, optional): Only return application configurations containing property **name** that matches `name`. `name` can be a
        .. versionadded 1.12
        """
        if not hasattr(self, 'applicationConfigurations'):
            raise NotImplementedError()

        cv = ApplicationConfiguration._props(name, properties, description)

        res = self.rest_client.session.post(self.applicationConfigurations,
            headers = {'Accept' : 'application/json'},
            json=cv)
        _handle_http_errors(res)
        return ApplicationConfiguration(res.json(), self.rest_client)


class ResourceTag(object):
    """Resource tag defined in a Streams domain

    Attributes:
        definition_format_properties(bool): Indicates whether the resource definition consists of one or more
            properties.
        description(str): Tag description.
        name(str): Tag name.
        properties_definition(list(str)): Contains the properties of the resource definition. Only present if
            `definition_format_properties` is *True*.
        reserved(bool): If *True*, this tag is defined by IBM Streams, and cannot be modified.
    """
    def __init__(self, json_resource_tag):
        self.definition_format_properties = json_resource_tag['definitionFormatProperties']
        self.description = json_resource_tag['description']
        self.name = json_resource_tag['name']
        self.properties_definition = json_resource_tag['propertiesDefinition']
        self.reserved = json_resource_tag['reserved']

    def __str__(self):
        return pformat(self.__dict__)


class ActiveVersion(object):
    """Contains IBM Streams installation information

    Attributes:
        architecture(str): Hardware architecture on which product is installed.
        build_version(str): Product build ID.
        edition_name(str): Product edition.
        full_product_version(str): Full product version, including any hot fix.
        minimum_os_base_version(str): Minimum operating system version requirement.
        minimum_os_patch_version(str): Minimum operating system patch requirement.
        product_name(str): Product name.
        product_version(str): Product version.
    """
    def __init__(self, json_active_version):
        self.architecture = json_active_version['architecture']
        self.build_version = json_active_version['buildVersion']
        self.edition_name = json_active_version['editionName']
        self.full_product_version = json_active_version['fullProductVersion']
        self.minimum_os_base_version = json_active_version['minimumOSBaseVersion']
        self.minimum_os_patch_version = json_active_version['minimumOSPatchVersion']
        self.minimum_os_version = json_active_version['minimumOSVersion']
        self.product_name = json_active_version['productName']
        self.product_version = json_active_version['productVersion']

    def __str__(self):
        return pformat(self.__dict__)


class PublishedTopic(object):
    """Metadata for a published topic.

    Attributes:
        topic(str): Published topic
        schema(str): Schema of topic
    """
    def __init__(self, topic, schema):
        """
        Args:
            topic: Published topic.
            schema: Schema of topic.
        """
        self.topic = topic
        self.schema = schema

    def __repr__(self):
        return pformat(self.__dict__)


class Domain(_ResourceElement):
    """IBM Streams domain. A domain contains instances that support
    running Streams applications as jobs.

    Attributes:
        id(str): Unique ID for this domain.
        resourceType(str): Identifies the REST resource type, which is *domain*.
        creationTime(long): Epoch time when this domain was created.
        creationuser(str): User ID that created this domain.
        status(str): Status of this domain.  Some possible values include *running*, *stopping*, *stopped*,
            *starting*, *removing*, and *unknown*.

    Example:
        >>> from streamsx import rest
        >>> sc = rest.StreamingAnalyticsConnection()
        >>> domains = sc.get_domains()
        >>> print (domains[0].resourceType)
        domain
    """
    def get_instances(self):
        """Get the list of :py:class:`Instance` elements associated with this domain.

        Returns:
            list(Instance): List of Instance elements associated with this domain.
        """
        return self._get_elements(self.instances, 'instances', Instance)

    def get_hosts(self):
        """Get the list of :py:class:`Host` elements associated with this domain.

        Returns:
            list(Host): List of Host elements associated with this domain.
        """
        if hasattr(self, 'hosts'):
            return self._get_elements(self.hosts, 'hosts', Host)

    def get_active_services(self):
        """Get the list of :py:class:`ActiveService` elements associated with this domain.

        Returns:
            list(ActiveService): List of ActiveService elements associated with this domain.
        """
        if hasattr(self, 'activeServices'):
            return self._get_elements(self.activeServices, 'activeServices', ActiveService)

    def get_resource_allocations(self):
        """Get the list of :py:class:`ResourceAllocation` elements associated with this domain.

        Returns:
            list(ResourceAllocation): List of ResourceAllocation elements associated with this domain.
        """
        if hasattr(self, 'resourceAllocations'):
            return self._get_elements(self.resourceAllocations, 'resourceAllocations', ResourceAllocation)

    def get_resources(self):
        """Get the list of :py:class:`Resource` elements associated with this domain.

        Returns:
            list(Resource): List of Resource elements associated with this domain.
        """
        return self._get_elements(self.resources, 'resources', Resource)

class Resource(_ResourceElement):
    """A resource available to a IBM Streams domain.

    Attributes:
        id(str): Resource identifier.
        displayName(str): Resource display name.
        ipAddress(str): IP address.
        status(str): Resource status.
        tags(list[str]): Tags assigned to resource.

    .. versionadded:: 1.9
    """
    def get_metrics(self, name=None):
        """Get metrics for this resource.

        Args:
            name(str, optional): Only return metrics matching `name`, where `name` can be a regular expression.  If
                `name` is not supplied, then all metrics for this resource are returned.

        Returns:
             list(Metric): List of matching metrics.
        """
        return self._get_elements(self.metrics, 'metrics', Metric, name=name)

class RestResource(_ResourceElement):
    """HTTP REST resource identifier.

    Attributes:
        name(str): Resource name.
        resource(str): A string that identifies the URI for the resource.

    .. versionchanged:: 1.9 Changed to `RestResource` from `Resource`.
    """
    def get_resource(self):
        """Make a request against this REST resource.
           Returns:
               dict: JSON response.
        """
        return self.rest_client.make_request(self.resource)


def get_view_obj(_view, rc):
    for domain in rc.get_domains():
        for instance in domain.get_instances():
            for view in instance.get_views():
                if view.name == _view.name:
                    return view
    return None

class StreamingAnalyticsService(object):
    """Streaming Analytics service running on IBM Cloud.
    """
    def __init__(self, rest_client, credentials):
        # If IAM, create a V2 delegator, if basic http auth, create a V1 delegator
        #
        # Delegators are required because we need to keep StreamingAnalyticsService
        # around for backwards compatibility, yet it also needs to work with basic
        # and IAM authentication.
        if 'v2_rest_url' in credentials and 'userid' not in credentials and 'password' not in credentials:
            self._delegator = _StreamingAnalyticsServiceV2Delegator(rest_client, credentials)
        else:
            self._delegator = _StreamingAnalyticsServiceV1Delegator(rest_client, credentials)

    def submit_job(self, bundle, job_config=None):
        """Submit a Streams Application Bundle (sab file) to
        this Streaming Analytics service.
        
        Args:
            bundle(str): path to a Streams application bundle (sab file)
                containing the application to be submitted
            job_config(JobConfig): a job configuration overlay
        
        Returns:
            dict: JSON response from service containing 'name' field with unique
                job name assigned to submitted job, or, 'error_status' and
                'description' fields if submission was unsuccessful.
        """
        return self._delegator._submit_job(bundle=bundle, job_config=job_config)

    def cancel_job(self, job_id=None, job_name=None):
        """Cancel a running job.

        Args:
            job_id (str, optional): Identifier of job to be canceled.
            job_name (str, optional): Name of job to be canceled.

        Returns:
            dict: JSON response for the job cancel operation.
        """
        return self._delegator.cancel_job(job_id=job_id, job_name = job_name)

    def start_instance(self):
        """Start the instance for this Streaming Analytics service.

        Returns:
            dict: JSON response for the instance start operation.
        """
        return self._delegator.start_instance()

    def stop_instance(self):
        """Stop the instance for this Streaming Analytics service.

        Returns:
            dict: JSON response for the instance start operation.
        """
        return self._delegator.stop_instance()

    def get_instance_status(self):
        """Get the status the instance for this Streaming Analytics service.

        Returns:
            dict: JSON response for the instance status operation.
        """
        return self._delegator.get_instance_status()

class _StreamingAnalyticsServiceV2Delegator(object):
    """Delegator for IAM access to a Streaming Analytics service
    """
    def __init__(self, rest_client, credentials):
        """
        Args:
            rest_client (_IAMStreamsRestClient): The client used to make REST calls.
            credentials (str): credentials for accessing Streaming Analytics service.
        """
        self.rest_client = rest_client
        self._credentials = credentials
        self._v2_rest_url = self._credentials[_IAMConstants.V2_REST_URL]
        self._jobs_url = None

    def _get_jobs_url(self):
        """Get & save jobs URL from the status call."""
        if self._jobs_url is None:
            self.get_instance_status()
            if self._jobs_url is None:
                raise ValueError("Cannot obtain jobs URL")
        return self._jobs_url

    def _upload_bundle(self, instance, bundle):
        return _FileBundle(self, instance, bundle, {'self':None}, self.rest_client)

    def _submit_bundle(self, bundle, job_config):
        sr = self._submit_job(bundle._bundle_path, job_config)
        return sr['id']

    def _cancel_job(self, job, force):
        try:
            self.cancel_job(job_id=job.id)
            return True
        except requests.exceptions.HTTPError as e:
            if e.response.status_code == 404:
                return False
            raise

    def _submit_job(self, bundle, job_config):
        sab_name = os.path.basename(bundle)

        job_options = job_config.as_overlays() if job_config else {}

        with open(bundle, 'rb') as bundle_fp:
            files = [
                ('bundle_file', (sab_name, bundle_fp, 'application/octet-stream')),
                ('job_options', ('job_options', json.dumps(job_options), 'application/json'))
                ]
            res = self.rest_client.session.post(self._get_jobs_url(),
                headers = {'Accept' : 'application/json'},
                files=files)
            _handle_http_errors(res)
            return res.json()


    def cancel_job(self, job_id=None, job_name=None):
        if job_id is None and job_name is None:
            raise ValueError("Please specify either the job id or job name when cancelling a job.")
        
        if job_id is None:
            # Get the job id using the job name, since it's required by the REST API
            res = self.rest_client.make_request(self.get_jobs_url())
            _handle_http_errors(res)
            for job in res['resources']:
                if job['name'] == job_name:
                    # Find the correct job_id, set it
                    job_id = job['id']

        # Cancel the job using the job id
        cancel_url = self._get_jobs_url() + '/' + str(job_id)
        headers = { 'Accept' : 'application/json'}
        res = self.rest_client.session.delete(cancel_url, headers=headers)
        _handle_http_errors(res)
        return res.json()

    def start_instance(self):
        res = self.rest_client.session.patch(self._v2_rest_url, json={'state' : 'STARTED'},
                               headers = {
                                          'Content-Type' : 'application/json',
                                          'Accept' : 'application/json'})
        _handle_http_errors(res)
        return res.json()

    def stop_instance(self):
        res = self.rest_client.session.patch(self._v2_rest_url, json={'state' : 'STOPPED'},
                               headers = { 'Content-Type' : 'application/json',
                                          'Accept' : 'application/json'})
        _handle_http_errors(res)
        return res.json()

    def get_instance_status(self):
        resp = self.rest_client.make_request(self._v2_rest_url)
        # Since we are here, see if we can save the jobs url
        if self._jobs_url is None and 'jobs' in resp:
            self._jobs_url = resp['jobs']
        return resp


class _StreamingAnalyticsServiceV1Delegator(object):
    """Delegator for pre-IAM access to a Streaming Analytics service
    """
    def __init__(self, rest_client, credentials):
        """
        Args:
            rest_client (_StreamsRestClient): The client used to make the REST call.
            credentials (str): credentials for accessing Streaming Analytics service.
        """
        self.rest_client = rest_client
        self._credentials = credentials

    def _get_url(self, req_name):
        return self._credentials['rest_url'] + self._credentials[req_name]

    def _upload_bundle(self, instance, bundle):
        return _FileBundle(self, instance, bundle, {'self':None}, self.rest_client)

    def _submit_bundle(self, bundle, job_config):
        sr = self._submit_job(bundle._bundle_path, job_config)
        return sr['id']

    def _cancel_job(self, job, force):
        return self.cancel_job(job_id=job.id)

    def _submit_job(self, bundle, job_config):
        sab_name = os.path.basename(bundle)

        url = self._get_url('jobs_path')
        params = {'bundle_id': sab_name}
        job_options = {}
        if job_config is not None:
            job_config._add_overlays(job_options)

        with open(bundle, 'rb') as bundle_fp:
            files = [
                ('bundle_file', (sab_name, bundle_fp, 'application/octet-stream')),
                ('job_options', ('job_options', json.dumps(job_options), 'application/json'))
                ]
            return self.rest_client.session.post(url=url, params=params, files=files).json()

    def cancel_job(self, job_id=None, job_name=None):
        """Cancel a running job.

        Args:
            job_id (str, optional): Identifier of job to be canceled.
            job_name (str, optional): Name of job to be canceled.

        Returns:
            dict: JSON response for the job cancel operation.
        """
        payload = {}
        if job_name is not None:
            payload['job_name'] = job_name
        if job_id is not None:
            payload['job_id'] = job_id

        jobs_url = self._get_url('jobs_path')
        res = self.rest_client.session.delete(jobs_url, params=payload)
        _handle_http_errors(res)
        return res.json()

    def start_instance(self):
        """Start the instance for this Streaming Analytics service.

        Returns:
            dict: JSON response for the instance start operation.
        """
        start_url = self._get_url('start_path')
        res = self.rest_client.session.put(start_url, json={})
        _handle_http_errors(res)
        return res.json()

    def stop_instance(self):
        """Stop the instance for this Streaming Analytics service.

        Returns:
            dict: JSON response for the instance stop operation.
        """
        stop_url = self._get_url('stop_path')
        res = self.rest_client.session.put(stop_url, json={})
        _handle_http_errors(res)
        return res.json()

    def get_instance_status(self):
        """Get the status the instance for this Streaming Analytics service.

        Returns:
            dict: JSON response for the instance status operation.
        """
        status_url = self._get_url('status_path')
        res = self.rest_client.session.get(status_url)
        _handle_http_errors(res)
        return res.json()

class _IAMConstants(object):
    V2_REST_URL = 'v2_rest_url'
    """The credentials key for the REST url of the Streaming Analytics service
    """

    SERVICE_ID = 'iam_serviceid_crn'
    """Service identifier"""

    API_KEY = 'apikey'
    """The credentials key for the api key which can be used to retrieve bearer authentication
    tokens for REST requests using IAM.
    """

    EXPIRATION = 'expiration'
    """The key used to retrieve the expiration time of the bearer authentication token from
    the IAM token response.
    """

    ACCESS_TOKEN = 'access_token'
    """The key of the bearer authentication token in the IAM token response.
    """

    GRANT_PARAM = 'grant_type'
    GRANT_TYPE = 'urn:ibm:params:oauth:grant-type:apikey'

    TOKEN_URL = 'https://iam.cloud.ibm.com/oidc/token'
    """The url from which to receive bearer authentication tokens for Authorizing REST requests on production IBM Cloud.
    """

    TOKEN_URL_TEST = 'https://iam.test.cloud.ibm.com/oidc/token'
    """The url from which to receive bearer authentication tokens for Authorizing REST requests on test/staging IBM Cloud.
    """

class ApplicationBundle(_ResourceElement):
    """Application bundle tied to an instance.

    .. versionadded:: 1.11
    """
    def __init__(self, _delegator, instance, json_rep, rest_client):
        super(ApplicationBundle, self).__init__(json_rep, rest_client)
        self._instance = instance
        self._delegator = _delegator

    def submit_job(self, job_config=None):
        """Submit this Streams Application Bundle (sab file) to
        its associated instance.
        
        Args:
            job_config(JobConfig): a job configuration overlay
        
        Returns:
            Job: Resulting job instance.
        """
        job_id = self._delegator._submit_bundle(self, job_config)
        return self._instance.get_job(job_id)

# An ApplicationBundle for cases when we cannot upload the
# sab file (e.g. Streaming Analytics, Streams 4.2/4.3
class _FileBundle(ApplicationBundle):
    def __init__(self, _delegator, instance, bundle, json_rep, rest_client):
        super(_FileBundle, self).__init__(_delegator, instance, json_rep, rest_client)
        self._bundle_path = os.path.abspath(bundle)

# As of 1.11 several methods are always driven through delegators
# to allow the same API vary the underlying implementation.
# A delegator has at least these methods:
#
# _upload_bundle - Uploads a bundle to the instance, or if that's
#                  not supported return an ApplicationBundle that
#                  represents the local file
#
# _submit_bundle - Submit an ApplicationBundle as a running job
#
# _cancel_job - Cancel a running job

def _streams_delegator(sc):
    root_resources = sc.rest_client.make_request(sc.resource_url)
    has_domains = False
    for resource in root_resources['resources']:
        if resource['name'] == 'domains':
            has_domains = True
            break
  
    if has_domains:
        return _StreamsV4Delegator(sc.rest_client)
    return _StreamsRestDelegator(sc.rest_client)

class _StreamsV4Delegator(object):
    """Delegator for a IBM Streams 4.2/4.3 instance.
    """
    def __init__(self, rest_client):
        self.rest_client = rest_client

    def _upload_bundle(self, instance, bundle):
        return _FileBundle(self, instance, bundle, {'self':None}, self.rest_client)

    def _submit_bundle(self, bundle, job_config):
        return streamsx.st._submit_bundle(bundle._bundle_path, job_config,
            domain_id=bundle._instance.get_domain().id, instance_id=bundle._instance.id)

    def _cancel_job(self, job, force):
        """Cancel job using streamtool."""
        import streamsx.st as st
        if st._has_local_install:
            return st._cancel_job(job.id, force,
                domain_id=job.get_instance().get_domain().id, instance_id=job.get_instance().id)
        return False


class _UploadedBundle(ApplicationBundle):
    def _app_id(self):
        return self.bundleId

class ApplicationConfiguration(_ResourceElement):
    """An application configuration.
   
    Application configurations are used for secure storage and
    retrieval of name/value pairs.

    An application configuration maintains a set of properties
    that an application can access at runtime. These are typically
    used to maintain connection endpoint and credentials for sources
    and sinks.

    Attributes:
        name (str): Name of the configuration.
        description (str): Description for the configuration.
        properties (dict): Property values stored for the configuration.
        creationTime (long): Epoch time when this configuraiton was created.
        lastModifiedTime (long): Epoch time when this configuration was last modified.

    .. versionadded 1.12
    """
    @staticmethod
    def _props(name=None, properties=None, description=None):
        cv = {}
        if name:
            cv['name'] = str(name)
        if description:
            cv['description'] = str(description)
        if properties is not None:
            acp = {}
            for k,v in properties.items():
                acp[str(k)] = None if v is None else str(v)
            cv['properties'] = acp
        return cv

    def update(self, properties=None, description=None):
        """Update this application configuration.

        To create or update a property provide its key-value
        pair in `properties`.

        To delete a property provide its key with the value ``None``
        in properties.

        Args:
            properties (dict): Property values to be updated. If ``None`` the properties are unchanged.
            description (str): Description for the configuration. If ``None`` the description is unchanged.

        Returns:
            ApplicationConfiguration: self
        """
        cv = ApplicationConfiguration._props(properties=properties, description=description)
        res = self.rest_client.session.patch(self.rest_self,
            headers = {'Accept' : 'application/json',
                       'Content-Type' : 'application/json'},
            json=cv)
        _handle_http_errors(res)
        self.json_rep = res.json()
        return self

    def delete(self):
        """Delete this application configuration.
        """
        res = self.rest_client.session.delete(self.rest_self)
        _handle_http_errors(res)


class _StreamsRestDelegator(object):
    """Delegator for IBM Streams instances where the
       Streams REST API provides actions.
    """
    def __init__(self, rest_client):
        self.rest_client = rest_client

    def _upload_bundle(self, instance, bundle):
        self.rest_client._block_ssl_warn()
        app_bundle_url = instance.self + '/applicationbundles'

        sab_name = os.path.basename(bundle)
        with open(bundle, 'rb') as bundle_fp:
            res = self.rest_client.session.post(app_bundle_url,
                headers = {'Accept' : 'application/json', 'Content-Type': 'application/x-jar'},
                data=bundle_fp,
                verify=self.rest_client.session.verify)
            _handle_http_errors(res)
            if res.status_code != 200:
                raise ValueError(str(res))
            return _UploadedBundle(self, instance, res.json(), self.rest_client)

    def _submit_bundle(self, bundle, job_config):
        self.rest_client._block_ssl_warn()
        job_options = job_config.as_overlays() if job_config else {}
        app_id = bundle._app_id()
        res = self.rest_client.session.post(bundle._instance.jobs,
            headers = {'Accept' : 'application/json'}, json={'application': app_id, 'jobConfigurationOverlay':job_options, 'preview':False},
            verify=self.rest_client.session.verify)
        _handle_http_errors(res)
        if res.status_code != 201:
            raise ValueError(str(res))
        return res.json()['id']

    def _cancel_job(self, job, force):
        self.rest_client._block_ssl_warn()
        cancel_url = job.instance + '/jobs/' + job.id
        res = self.rest_client.session.delete(cancel_url,
                headers = {'Accept' : 'application/json'},
                verify=self.rest_client.session.verify)

        if res.status_code == 204:
            return True
        if res.status_code == 404:
            return False

        res.raise_for_status()

        return False

class Toolkit(_ResourceElement):
    """IBM Streams toolkit.

    Attributes:
        id(str): Unique ID for this instance.
        resourceType(str): Identifies the REST resource type, which is *toolkit*. 
        name(str): The name of the toolkit.
        version(str): The version of the toolkit.
        requiredProductVersion(str): The earliest version of Streams required by the toolkit.
        path(str): The full path to the toolkit.

    Example:
        >>> from streamsx.build import BuildService
        >>> build_service = BuildService.of_endpoint()
        >>> toolkits = build_service.get_toolkits()
        >>> print (toolkits[0].resourceType)
        toolkit

        .. versionadded:: 1.13
    """
    def __init__(self, json_rep, rest_client):
        super(Toolkit, self).__init__(json_rep, rest_client)

    def get_index(self):
        res = self.rest_client.make_raw_streaming_request(self.index, 'text/xml')
        _handle_http_errors(res)
        return res.text        

    def delete(self):
        res = self.rest_client.session.delete(self.self, 
                headers = {'Accept' : 'application/json'},
                verify=self.rest_client.session.verify)

        # 204 is success
        if res.status_code == 204:
            return True
        if res.status_code == 404:
            # not found
            return False

        res.raise_for_status()

        return False
    
    @staticmethod
    def _toolkits_url(sc):
        toolkits_url = None
        for resource in sc.get_resources():
            if resource.name == 'toolkits':
                toolkits_url = resource.resource
                break;
        else:
            raise ValueError('The toolkits REST API is not supported by the Streams instance')
        return toolkits_url                 

    class Dependency:
        """
        The name, and range of versions, of a toolkit required by another
        toolkit.
        
        Attributes:
            name(str): the name of the required toolkit
            version(str): the range of versions required of the toolkit
        """
        def __init__(self, name, version):
            self.name = name
            self.version = version

        def __str__(self):
            return self.name  + ' ' + self.version
           
    @property
    def dependencies(self):
        """
        Find all the dependencies for this toolkit.
        
        Returns:
            list(Dependency):  List of dependencies of this toolkit.  If this
            toolkit does not have any dependencies, this will be an empty list.
        """
        deps = []
        index = self.get_index()
        root = ElementTree.fromstring(index)
        toolkit_element = root.find('{http://www.ibm.com/xmlns/prod/streams/spl/toolkit}toolkit')
        dependency_elements = toolkit_element.findall('{http://www.ibm.com/xmlns/prod/streams/spl/toolkit}dependency')
        for dependency_element in dependency_elements:
            name = dependency_element.find('{http://www.ibm.com/xmlns/prod/streams/spl/common}name').text
            version = dependency_element.find('{http://www.ibm.com/xmlns/prod/streams/spl/common}version').text
            deps.append(Toolkit.Dependency(name, version))
        return deps<|MERGE_RESOLUTION|>--- conflicted
+++ resolved
@@ -1051,10 +1051,7 @@
 
         .. versionadded:: 1.13.13
     """
-<<<<<<< HEAD
-=======
     pass
->>>>>>> aa86c798
 
 class Operator(_ResourceElement):
     """An operator invocation within a job.
