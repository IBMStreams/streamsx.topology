--- conflicted
+++ resolved
@@ -282,19 +282,12 @@
         logger.debug("ICP4D:Token refreshed:expiry:" + time.ctime(self._auth_expiry_time))
 
 class _ICPDExternalAuthHandler(_BearerAuthHandler):
-<<<<<<< HEAD
-    def __init__(self, endpoint, username, password, verify):
-=======
     def __init__(self, endpoint, username, password, verify, service_name):
->>>>>>> c4ff49b3
         super(_ICPDExternalAuthHandler, self).__init__()
         self._endpoint = endpoint
         self.__username = username
         self.__password = password
-<<<<<<< HEAD
-=======
         self._service_name = service_name
->>>>>>> c4ff49b3
         self._verify = verify
         self._cfg = self._create_cfg()
 
@@ -1671,18 +1664,10 @@
             return None
         username = _get_username(username)
 
-<<<<<<< HEAD
-        resource_url, name = Instance._root_from_endpoint(endpoint)
-        if resource_url is None:
-            return None
-        sc = streamsx.rest.StreamsConnection(resource_url=resource_url,
-                                             auth=_ICPDExternalAuthHandler(endpoint, username, password, verify))
-=======
         auth=_ICPDExternalAuthHandler(endpoint, username, password, verify, service_name)
         resource_url, _ = Instance._root_from_endpoint(auth._cfg['connection_info'].get('serviceRestEndpoint'))
 
         sc = streamsx.rest.StreamsConnection(resource_url=resource_url, auth=auth)
->>>>>>> c4ff49b3
         if verify is not None:
             sc.rest_client.session.verify = verify
  
