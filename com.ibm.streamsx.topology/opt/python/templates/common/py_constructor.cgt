    // Common code for the constructor of SPL Python operators
    // that are created from Python functions
    // Loads the Python runtime and initializes the function and module variables.
<%
    # Initialize splpy.pm
    splpyInit($model);
%>
    pyop_ = new SplpyPyOp(this);
    
    {
    SplpyGIL lock;

    // Set the function the operator will call as a member field
    callable =
      SplpyGeneral::loadFunction("<%=$module%>", "<%=$functionName%>");   
     
<%
    if (splpy_OperatorCallable() eq 'class') {
%>
   { 
<<<<<<< HEAD
=======
     // The callable is a class, so there may be state that can be saved
     // and restored for checkpointing.
     this->pyop_->setStateful(true);

#if __SPLPY_EC_MODULE_OK
>>>>>>> 7002e436
     // Set the operator capsule as a Python thread local
     // use streamsx.ec._set_opc so that it is availble
     // through the operator's class __init__ function.
     this->pyop_->setopc();
 
     // Pass all the arguments by name in a dictionary
     // object, effectively as **kwargs. Python will
     // unpack correctly to the actual __init__ args
     PyObject *empty_tuple = PyTuple_New(0);
     PyObject *param_dict = PyDict_New();
<%
     for (my $i = 0; $i < $model->getNumberOfParameters(); ++$i) {
         my $tp = $model->getParameterAt($i);

         print '{';
         print 'PyObject * param_key = PyUnicode_DecodeUTF8((const char*)  "' . $tp->getName() . '", ((int)(sizeof("' . $tp->getName() . '")))-1 , NULL);';

         # cardinality == 1
         print 'PyObject * param_value = ' .
              convertToPythonValueFromExpr(
                 $tp->getValueAt(0)->getSPLType(),
                 $tp->getValueAt(0)->getCppExpression()) . ";\n";

         print " PyDict_SetItem(param_dict, param_key, param_value);\n";
         print " Py_DECREF(param_key);\n";
         print " Py_DECREF(param_value);\n";
         print "}\n";
     }
%>

     // At this point callable is the callable class object
     // we call it to create an instance of the class
     // (which itself is callable)
     PyObject *tmp_instance = SplpyGeneral::pyObject_Call(callable, empty_tuple, param_dict);
     Py_DECREF(callable);
     if (tmp_instance == NULL) {
         SPLAPPTRC(L_ERROR, "Fatal error: cannot create instance of class " << "<%=$functionName%>" << " in module " << "<%=$module%>", "python");
         throw SplpyGeneral::pythonException("<%=$module%>");
     }
   
     callable = tmp_instance;

     this->pyop_->clearopc();
   }
<%
    }
%>
<% if (not $skip_set_callable) { %>
     this->pyop_->setCallable(callable);
<% } %>

    }<|MERGE_RESOLUTION|>--- conflicted
+++ resolved
@@ -18,14 +18,10 @@
     if (splpy_OperatorCallable() eq 'class') {
 %>
    { 
-<<<<<<< HEAD
-=======
      // The callable is a class, so there may be state that can be saved
      // and restored for checkpointing.
      this->pyop_->setStateful(true);
 
-#if __SPLPY_EC_MODULE_OK
->>>>>>> 7002e436
      // Set the operator capsule as a Python thread local
      // use streamsx.ec._set_opc so that it is availble
      // through the operator's class __init__ function.
