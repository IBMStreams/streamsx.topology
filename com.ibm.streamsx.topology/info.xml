--- conflicted
+++ resolved
@@ -41,11 +41,7 @@
 See the documentation under [namespace:com.ibm.streamsx.topology.python|com.ibm.streamsx.topology.python] for details.
 
     </description>
-<<<<<<< HEAD
-    <version>1.2.7.alpha</version>
-=======
-    <version>1.3.0</version>
->>>>>>> 70382252
+    <version>1.2.8.alpha</version>
     <!-- Require Java 8 so minimium is 4.0.1.0 -->
     <requiredProductVersion>4.0.1.0</requiredProductVersion>
     </identity>
