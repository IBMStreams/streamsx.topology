--- conflicted
+++ resolved
@@ -38,11 +38,7 @@
 See the documentation under [namespace:com.ibm.streamsx.topology.python|com.ibm.streamsx.topology.python] for details.
 
     </description>
-<<<<<<< HEAD
-    <version>1.13.15</version>
-=======
-    <version>1.14.0.alpha</version>
->>>>>>> 201f3ee1
+    <version>1.14.1.alpha</version>
     <requiredProductVersion>4.2</requiredProductVersion>
     </identity>
   <dependencies/>
