--- conflicted
+++ resolved
@@ -41,14 +41,9 @@
 See the documentation under [namespace:com.ibm.streamsx.topology.python|com.ibm.streamsx.topology.python] for details.
 
     </description>
-<<<<<<< HEAD
-    <version>1.2.5.alpha</version>
-    <requiredProductVersion>4.0.0.0</requiredProductVersion>
-=======
-    <version>1.1.6</version>
+    <version>1.2.6.alpha</version>
     <!-- Require Java 8 so minimium is 4.0.1.0 -->
     <requiredProductVersion>4.0.1.0</requiredProductVersion>
->>>>>>> b134d74e
     </identity>
   <dependencies/>
   <sabFiles>
