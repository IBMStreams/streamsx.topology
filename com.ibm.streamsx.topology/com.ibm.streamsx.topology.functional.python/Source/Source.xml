<?xml version="1.0" ?>
<operatorModel
  xmlns="http://www.ibm.com/xmlns/prod/streams/spl/operator" 
  xmlns:cmn="http://www.ibm.com/xmlns/prod/streams/spl/common" 
  xmlns:xsi="http://www.w3.org/2001/XMLSchema-instance"
  xsi:schemaLocation="http://www.ibm.com/xmlns/prod/streams/spl/operator operatorModel.xsd">
  <cppOperatorModel>
    <context> 
      <description>Python functional source. Repeatably calls a python function with the return values populating the output stream.</description> 
      <!-- some optional elements
      <metrics>
        <metric>
          <name>metricName</name>
          <description>Metric description</description>
          <kind>Counter</kind>
        </metric>
      </metrics>-->
      <libraryDependencies>
        <library>
          <cmn:description>SPL Python includes</cmn:description>
          <cmn:managedLibrary>
            <cmn:includePath>../../opt/python/include</cmn:includePath>
          </cmn:managedLibrary>
        </library>
        <library>
          <cmn:description>Python libraries</cmn:description>
          <cmn:managedLibrary>
            <cmn:command>../pyversion.sh</cmn:command>
          </cmn:managedLibrary>
        </library>
      </libraryDependencies>
      <providesSingleThreadedContext>Never</providesSingleThreadedContext>
    </context>  
    <parameters>
      <allowAny>false</allowAny>
      <parameter>
        <name>toolkitDir</name>
        <description>Toolkit the operator was invoked from.</description>
        <optional>false</optional>
        <rewriteAllowed>true</rewriteAllowed>
        <expressionMode>AttributeFree</expressionMode>
        <type>rstring</type>
        <cardinality>1</cardinality>
      </parameter>
      <parameter>
        <name>pyModule</name>
        <description>Function's module </description>
        <optional>false</optional>
        <rewriteAllowed>true</rewriteAllowed>
        <expressionMode>AttributeFree</expressionMode>
        <type>rstring</type>
        <cardinality>1</cardinality>
      </parameter>
      <parameter>
        <name>pyName</name>
        <description>Function's name </description>
        <optional>false</optional>
        <rewriteAllowed>true</rewriteAllowed>
        <expressionMode>AttributeFree</expressionMode>
        <type>rstring</type>
        <cardinality>1</cardinality>
      </parameter>
      <parameter>
        <name>pyCallable</name>
        <description>Serialized instance of a callable class</description>
        <optional>true</optional>
        <rewriteAllowed>true</rewriteAllowed>
        <expressionMode>AttributeFree</expressionMode>
        <type>rstring</type>
        <cardinality>1</cardinality>
      </parameter>
      <parameter>
<<<<<<< HEAD
       <name>pyStateful</name>
        <description>Whether the operator has state to be saved in checkpointing.</description>
         <optional>true</optional>
        <rewriteAllowed>true</rewriteAllowed>
        <expressionMode>AttributeFree</expressionMode>
        <type>boolean</type>
        <cardinality>1</cardinality>
=======
        <name>submissionParamNames</name>
        <description>Submission parameter names</description>
        <optional>true</optional>
        <rewriteAllowed>true</rewriteAllowed>
        <expressionMode>Constant</expressionMode>
        <type>rstring</type>
      </parameter>
      <parameter>
        <name>submissionParamValues</name>
        <description>Submission parameter values</description>
        <optional>true</optional>
        <rewriteAllowed>true</rewriteAllowed>
        <expressionMode>AttributeFree</expressionMode>
        <type>rstring</type>
>>>>>>> 58fc90f4
      </parameter>
      <parameter>
        <name>outputConnections</name>
        <description>Number of output connections.</description>
        <optional>true</optional>
        <rewriteAllowed>false</rewriteAllowed>
        <expressionMode>Constant</expressionMode>
        <type>int32</type>
        <cardinality>1</cardinality>
      </parameter>
    </parameters>
    <inputPorts>
    </inputPorts>
    <outputPorts>
      <outputPortSet>
        <expressionMode>Nonexistent</expressionMode> 
        <autoAssignment>false</autoAssignment>
        <completeAssignment>false</completeAssignment>
        <rewriteAllowed>false</rewriteAllowed>
        <windowPunctuationOutputMode>Free</windowPunctuationOutputMode>
        <tupleMutationAllowed>true</tupleMutationAllowed>
        <cardinality>1</cardinality>
        <optional>false</optional>
      </outputPortSet>          
    </outputPorts>
  </cppOperatorModel>
</operatorModel><|MERGE_RESOLUTION|>--- conflicted
+++ resolved
@@ -70,7 +70,6 @@
         <cardinality>1</cardinality>
       </parameter>
       <parameter>
-<<<<<<< HEAD
        <name>pyStateful</name>
         <description>Whether the operator has state to be saved in checkpointing.</description>
          <optional>true</optional>
@@ -78,7 +77,8 @@
         <expressionMode>AttributeFree</expressionMode>
         <type>boolean</type>
         <cardinality>1</cardinality>
-=======
+      </parameter>
+      <parameter>
         <name>submissionParamNames</name>
         <description>Submission parameter names</description>
         <optional>true</optional>
@@ -93,7 +93,6 @@
         <rewriteAllowed>true</rewriteAllowed>
         <expressionMode>AttributeFree</expressionMode>
         <type>rstring</type>
->>>>>>> 58fc90f4
       </parameter>
       <parameter>
         <name>outputConnections</name>
