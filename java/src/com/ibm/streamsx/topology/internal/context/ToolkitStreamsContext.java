/*
# Licensed Materials - Property of IBM
# Copyright IBM Corp. 2015  
 */
package com.ibm.streamsx.topology.internal.context;

import java.io.File;
import java.io.IOException;
import java.io.PrintWriter;
import java.nio.file.FileVisitResult;
import java.nio.file.Files;
import java.nio.file.Path;
import java.nio.file.Paths;
<<<<<<< HEAD
import java.nio.file.SimpleFileVisitor;
import java.nio.file.StandardCopyOption;
import java.nio.file.attribute.BasicFileAttributes;
=======
import java.nio.file.StandardCopyOption;
>>>>>>> 67589a84
import java.util.Collection;
import java.util.HashMap;
import java.util.Map;
import java.util.concurrent.Future;

import com.ibm.json.java.JSONArray;
import com.ibm.json.java.JSONObject;
import com.ibm.streamsx.topology.Topology;
import com.ibm.streamsx.topology.context.ContextProperties;
import com.ibm.streamsx.topology.generator.spl.SPLGenerator;
import com.ibm.streamsx.topology.internal.process.CompletedFuture;

public class ToolkitStreamsContext extends StreamsContextImpl<File> {

    Map<String, Object> graphItems;

    @Override
    public Type getType() {
        return Type.TOOLKIT;
    }

    @Override
    public Future<File> submit(Topology app, Map<String, Object> config)
            throws Exception {

        if (config == null)
            config = new HashMap<>();

        // If the toolkit path is not given, then create one in the
        // currrent directory.
        if (!config.containsKey(ContextProperties.TOOLKIT_DIR)) {
            config.put(ContextProperties.TOOLKIT_DIR, Files
                    .createTempDirectory(Paths.get(""), "tk").toAbsolutePath().toString());
        }

        File toolkitRoot = new File((String) config.get(ContextProperties.TOOLKIT_DIR));

        makeDirectoryStructure(toolkitRoot,
                (String) app.builder().json().get("namespace"));

        graphItems = app.finalizeGraph(getType(), config);
        
        addConfigToJSON(app.builder().getConfig(), config);
        
        JSONObject jsonGraph = app.builder().complete();
        
        return createToolkitFromGraph(toolkitRoot, jsonGraph);
    }
    
    private Future<File> createToolkitFromGraph(File toolkitRoot, JSONObject jsonGraph) throws IOException {
        copyIncludes(toolkitRoot, jsonGraph);
        generateSPL(toolkitRoot, jsonGraph);
        return new CompletedFuture<File>(toolkitRoot);
    }
    
<<<<<<< HEAD
=======
    @Override
    public Future<File> submit(JSONObject json, Map<String, Object> config) throws Exception {
    	if (config == null)
    		config = new HashMap<>();
    	
        if (!config.containsKey(ContextProperties.TOOLKIT_DIR)) {
            config.put(ContextProperties.TOOLKIT_DIR, Files
                    .createTempDirectory(Paths.get(""), "tk").toAbsolutePath().toString());
        }

        final File toolkitRoot = new File((String) config.get(ContextProperties.TOOLKIT_DIR));

        makeDirectoryStructure(toolkitRoot,
                json.get("namespace").toString());

        generateSPL(json, config);
        
        copyIncludes(toolkitRoot, json);
        return new CompletedFuture<File>(toolkitRoot);
    }
    
    /**
     * Looks for "includes" in the config which will be
     * a list of JSON object representing files or directories to copy
     * into the toolkit, with source being the file or directory path
     * and target being the target directory relative to toolkitRoot.
     * @param toolkitRoot
     * @param json
     * @throws IOException
     * 
     * TODO add support for directories
     */
    private void copyIncludes(File toolkitRoot, JSONObject json) throws IOException {
    	
    	JSONObject config = (JSONObject) json.get("config");
    	if (config == null || config.isEmpty())
    		return;
    	JSONArray includes = (JSONArray) config.get("includes");
    	if (includes == null || includes.isEmpty())
    		return;
    	
    	for (Object inco : includes) {
    		JSONObject inc = (JSONObject) inco;
    		
    		String source = inc.get("source").toString();
    		String target = inc.get("target").toString();
    		
    		File srcFile = new File(source);
    		File targetDir = new File(toolkitRoot, target);
    		if (!targetDir.exists())
    			targetDir.mkdirs();
    		if (srcFile.isFile())
    			copyFile(srcFile, targetDir);
    	}
    }
    
    private static void copyFile(File srcFile, File targetDir) throws IOException {
        Files.copy(srcFile.toPath(), 
                new File(targetDir, srcFile.getName()).toPath(),
                StandardCopyOption.REPLACE_EXISTING);

    }
>>>>>>> 67589a84
    
    protected void addConfigToJSON(JSONObject graphConfig, Map<String,Object> config) {
        
        for (String key : config.keySet()) {
            Object value = config.get(key);
            
            if (key.equals(ContextProperties.SUBMISSION_PARAMS)) {
                // value causes issues below and no need to add this to json
                continue;
            }
            if (JSONObject.isValidObject(value)) {
                graphConfig.put(key, value);
                continue;
            }
            if (value instanceof Collection) {
                JSONArray ja = new JSONArray();
                @SuppressWarnings("unchecked")
                Collection<Object> coll = (Collection<Object>) value;
                ja.addAll(coll);
                graphConfig.put(key, ja);            
            }
        }
    }
    
    private static JSONObject getGraphConfig(JSONObject json) {
    	return (JSONObject) json.get("config");
    }

<<<<<<< HEAD
    private void generateSPL(File toolkitRoot, JSONObject jsonGraph)
            throws IOException {
=======
    private JSONObject generateSPL(Topology app, Map<String, Object> config)
            throws IOException {

        JSONObject json = app.builder().complete();
        generateSPL(json, config);
        return json;
    }
    
    private void generateSPL(JSONObject json, Map<String, Object> config)
            throws IOException {
    
>>>>>>> 67589a84
        // Create the SPL file, and save a copy of the JSON file.
        SPLGenerator generator = new  SPLGenerator();
        createNamespaceFile(toolkitRoot, jsonGraph, "spl", generator.generateSPL(jsonGraph));
        createNamespaceFile(toolkitRoot, jsonGraph, "json", jsonGraph.serialize());
    }

    private void createNamespaceFile(File toolkitRoot, JSONObject json, String suffix, String content)
            throws IOException {

        String namespace = (String) json.get("namespace");
        String name = (String) json.get("name");

        File f = new File(toolkitRoot,
                namespace + "/" + name + "." + suffix);
        PrintWriter splFile = new PrintWriter(f, "UTF-8");
        // splFile.print(app.splgraph().toSPLString());
        splFile.print(content);
        splFile.flush();
        splFile.close();
    }

    private void makeDirectoryStructure(File toolkitRoot, String namespace)
            throws Exception {

        File tkNamespace = new File(toolkitRoot, namespace);
        File tkImplLib = new File(toolkitRoot, "impl/lib");
        File tkEtc = new File(toolkitRoot, "etc");
        File tkOpt = new File(toolkitRoot, "opt");

        tkImplLib.mkdirs();
        tkNamespace.mkdirs();
        tkEtc.mkdir();
        tkOpt.mkdir();
    }
    
    /**
     * Looks for "includes" in the graph config which will be
     * a list of JSON object representing files or directories to copy
     * into the toolkit, with source being the file or directory path
     * and target being the target directory relative to toolkitRoot.
     * @param toolkitRoot
     * @param json
     * @throws IOException
     * 
     * TODO add support for directories
     */
    private void copyIncludes(File toolkitRoot, JSONObject json) throws IOException {
    	
    	JSONObject config = getGraphConfig(json);
    	JSONArray includes = (JSONArray) config.get("includes");
    	if (includes == null || includes.isEmpty())
    		return;
    	
    	for (Object inco : includes) {
    		JSONObject inc = (JSONObject) inco;
    		
    		String source = inc.get("source").toString();
    		String target = inc.get("target").toString();
    		
    		File srcFile = new File(source);
    		File targetDir = new File(toolkitRoot, target);
    		if (!targetDir.exists())
    			targetDir.mkdirs();
    		if (srcFile.isFile())
    			copyFile(srcFile, targetDir);
    		else if (srcFile.isDirectory())
    			copyDirectoryToDirectory(srcFile, targetDir);
    	}
    }

    private static void copyFile(File srcFile, File targetDir) throws IOException {
        Files.copy(srcFile.toPath(), 
                new File(targetDir, srcFile.getName()).toPath(),
                StandardCopyOption.REPLACE_EXISTING);

    }
    
    /**
     * Copy srcDir tree to a directory of the same name in dstDir.
     * The destination directory is created if necessary.
     * @param srcDir
     * @param dstDir
     */
    private static void copyDirectoryToDirectory(File srcDir, File dstDir)
            throws IOException {
        String dirname = srcDir.getName();
        dstDir = new File(dstDir, dirname);
        copyDirectory(srcDir, dstDir);
    }

    /**
     * Copy srcDir's children, recursively, to dstDir.  dstDir is created
     * if necessary.  Any existing children in dstDir are overwritten.
     * @param srcDir
     * @param dstDir
     */
    private static void copyDirectory(File srcDir, File dstDir) throws IOException {
        final Path targetPath = dstDir.toPath();
        final Path sourcePath = srcDir.toPath();
        Files.walkFileTree(sourcePath, new SimpleFileVisitor<Path>() {
            @Override
            public FileVisitResult preVisitDirectory(final Path dir,
                    final BasicFileAttributes attrs) throws IOException {
                Files.createDirectories(targetPath.resolve(sourcePath
                        .relativize(dir)));
                return FileVisitResult.CONTINUE;
            }

            @Override
            public FileVisitResult visitFile(final Path file,
                    final BasicFileAttributes attrs) throws IOException {
                Files.copy(file,
                        targetPath.resolve(sourcePath.relativize(file)));
                return FileVisitResult.CONTINUE;
            }
        });
    }
}<|MERGE_RESOLUTION|>--- conflicted
+++ resolved
@@ -11,13 +11,10 @@
 import java.nio.file.Files;
 import java.nio.file.Path;
 import java.nio.file.Paths;
-<<<<<<< HEAD
 import java.nio.file.SimpleFileVisitor;
 import java.nio.file.StandardCopyOption;
 import java.nio.file.attribute.BasicFileAttributes;
-=======
 import java.nio.file.StandardCopyOption;
->>>>>>> 67589a84
 import java.util.Collection;
 import java.util.HashMap;
 import java.util.Map;
@@ -73,8 +70,6 @@
         return new CompletedFuture<File>(toolkitRoot);
     }
     
-<<<<<<< HEAD
-=======
     @Override
     public Future<File> submit(JSONObject json, Map<String, Object> config) throws Exception {
     	if (config == null)
@@ -90,55 +85,9 @@
         makeDirectoryStructure(toolkitRoot,
                 json.get("namespace").toString());
 
-        generateSPL(json, config);
-        
-        copyIncludes(toolkitRoot, json);
-        return new CompletedFuture<File>(toolkitRoot);
-    }
-    
-    /**
-     * Looks for "includes" in the config which will be
-     * a list of JSON object representing files or directories to copy
-     * into the toolkit, with source being the file or directory path
-     * and target being the target directory relative to toolkitRoot.
-     * @param toolkitRoot
-     * @param json
-     * @throws IOException
-     * 
-     * TODO add support for directories
-     */
-    private void copyIncludes(File toolkitRoot, JSONObject json) throws IOException {
-    	
-    	JSONObject config = (JSONObject) json.get("config");
-    	if (config == null || config.isEmpty())
-    		return;
-    	JSONArray includes = (JSONArray) config.get("includes");
-    	if (includes == null || includes.isEmpty())
-    		return;
-    	
-    	for (Object inco : includes) {
-    		JSONObject inc = (JSONObject) inco;
-    		
-    		String source = inc.get("source").toString();
-    		String target = inc.get("target").toString();
-    		
-    		File srcFile = new File(source);
-    		File targetDir = new File(toolkitRoot, target);
-    		if (!targetDir.exists())
-    			targetDir.mkdirs();
-    		if (srcFile.isFile())
-    			copyFile(srcFile, targetDir);
-    	}
-    }
-    
-    private static void copyFile(File srcFile, File targetDir) throws IOException {
-        Files.copy(srcFile.toPath(), 
-                new File(targetDir, srcFile.getName()).toPath(),
-                StandardCopyOption.REPLACE_EXISTING);
-
-    }
->>>>>>> 67589a84
-    
+        return createToolkitFromGraph(toolkitRoot, json);
+    }
+
     protected void addConfigToJSON(JSONObject graphConfig, Map<String,Object> config) {
         
         for (String key : config.keySet()) {
@@ -166,22 +115,9 @@
     	return (JSONObject) json.get("config");
     }
 
-<<<<<<< HEAD
     private void generateSPL(File toolkitRoot, JSONObject jsonGraph)
             throws IOException {
-=======
-    private JSONObject generateSPL(Topology app, Map<String, Object> config)
-            throws IOException {
-
-        JSONObject json = app.builder().complete();
-        generateSPL(json, config);
-        return json;
-    }
-    
-    private void generateSPL(JSONObject json, Map<String, Object> config)
-            throws IOException {
-    
->>>>>>> 67589a84
+
         // Create the SPL file, and save a copy of the JSON file.
         SPLGenerator generator = new  SPLGenerator();
         createNamespaceFile(toolkitRoot, jsonGraph, "spl", generator.generateSPL(jsonGraph));
