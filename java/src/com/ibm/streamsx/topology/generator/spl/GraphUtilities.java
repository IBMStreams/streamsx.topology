--- conflicted
+++ resolved
@@ -533,28 +533,15 @@
         output.addProperty("type", schema);
     }
 
-<<<<<<< HEAD
-
-    /**
-     * set the output port schema type to the given value
-=======
     /**
      * set the input port schema type to the given value
->>>>>>> ebc91ed6
      */
     static void setInputPortType(JsonObject op, int index, String schema) {
         JsonArray inputs = op.get("inputs").getAsJsonArray();
         JsonObject input = inputs.get(index).getAsJsonObject();
-<<<<<<< HEAD
-        input.remove("type");
         input.addProperty("type", schema);
     }
-    
-=======
-        input.addProperty("type", schema);
-    }
-
->>>>>>> ebc91ed6
+
     /**
      * Add an operator before another operator.
      * @param op Operator the new operator is to be added before.
