/*
# Licensed Materials - Property of IBM
# Copyright IBM Corp. 2015  
 */
package com.ibm.streamsx.topology.generator.spl;

import static com.ibm.streamsx.topology.builder.JParamTypes.TYPE_SUBMISSION_PARAMETER;
import static com.ibm.streamsx.topology.generator.operator.OpProperties.CONSISTENT;
import static com.ibm.streamsx.topology.generator.operator.OpProperties.MODEL;
import static com.ibm.streamsx.topology.generator.operator.OpProperties.MODEL_FUNCTIONAL;
import static com.ibm.streamsx.topology.generator.operator.OpProperties.PLACEMENT;
import static com.ibm.streamsx.topology.generator.operator.WindowProperties.POLICY_COUNT;
import static com.ibm.streamsx.topology.generator.operator.WindowProperties.POLICY_DELTA;
import static com.ibm.streamsx.topology.generator.operator.WindowProperties.POLICY_NONE;
import static com.ibm.streamsx.topology.generator.operator.WindowProperties.POLICY_PUNCTUATION;
import static com.ibm.streamsx.topology.generator.operator.WindowProperties.POLICY_TIME;
import static com.ibm.streamsx.topology.generator.operator.WindowProperties.TYPE_NOT_WINDOWED;
import static com.ibm.streamsx.topology.generator.operator.WindowProperties.TYPE_SLIDING;
import static com.ibm.streamsx.topology.generator.operator.WindowProperties.TYPE_TUMBLING;
import static com.ibm.streamsx.topology.generator.operator.WindowProperties.TYPE_TIME_INTERVAL;
import static com.ibm.streamsx.topology.generator.port.PortProperties.inputPortRef;
import static com.ibm.streamsx.topology.generator.spl.SPLGenerator.getSPLCompatibleName;
import static com.ibm.streamsx.topology.generator.spl.SPLGenerator.stringLiteral;
import static com.ibm.streamsx.topology.internal.graph.GraphKeys.CFG_COLOCATE_IDS;
import static com.ibm.streamsx.topology.internal.graph.GraphKeys.CFG_COLOCATE_TAG_MAPPING;
import static com.ibm.streamsx.topology.internal.gson.GsonUtilities.array;
import static com.ibm.streamsx.topology.internal.gson.GsonUtilities.jboolean;
import static com.ibm.streamsx.topology.internal.gson.GsonUtilities.jobject;
import static com.ibm.streamsx.topology.internal.gson.GsonUtilities.jstring;
import static com.ibm.streamsx.topology.internal.gson.GsonUtilities.object;
import static com.ibm.streamsx.topology.internal.gson.GsonUtilities.objectArray;
import static com.ibm.streamsx.topology.internal.gson.GsonUtilities.objectCreate;
import static com.ibm.streamsx.topology.internal.gson.GsonUtilities.stringArray;

import java.io.IOException;
import java.text.Collator;
import java.util.ArrayList;
import java.util.Collections;
import java.util.HashSet;
import java.util.List;
import java.util.Locale;
import java.util.Map.Entry;
import java.util.Set;
import java.util.concurrent.TimeUnit;
import java.util.concurrent.atomic.AtomicBoolean;

import com.google.gson.JsonArray;
import com.google.gson.JsonElement;
import com.google.gson.JsonObject;
import com.google.gson.JsonPrimitive;
import com.ibm.streamsx.topology.builder.JParamTypes;
import com.ibm.streamsx.topology.context.ContextProperties;
import com.ibm.streamsx.topology.generator.operator.OpProperties;
import com.ibm.streamsx.topology.generator.spl.SubmissionTimeValue.ParamsInfo;
import com.ibm.streamsx.topology.internal.functional.FunctionalOpProperties;
import com.ibm.streamsx.topology.internal.gson.GsonUtilities;
import com.ibm.streamsx.topology.internal.messages.Messages;
import com.ibm.streamsx.topology.spi.builder.SourceInfo;

class OperatorGenerator {

    private final SubmissionTimeValue stvHelper;
    private final SPLGenerator splGenerator;

    OperatorGenerator(SPLGenerator splGenerator) {
        this.splGenerator = splGenerator;
        this.stvHelper = splGenerator.stvHelper();
    }

    String generate(JsonObject graphConfig, JsonObject op) throws IOException {
        JsonObject _op = op;
        StringBuilder sb = new StringBuilder();
        genericAnnotations(_op, sb);
        noteAnnotations(_op, sb);
        categoryAnnotation(_op, sb);
        parallelAnnotation(_op, sb);
        lowLatencyAnnotation(_op, sb);
        viewAnnotation(_op, sb);
        consistentAnnotation(_op, sb);
        AutonomousRegions.autonomousAnnotation(_op, sb);
        threadingAnnotation(graphConfig, _op, sb);
        boolean singlePortSingleName = outputPortClause(_op, sb);
        operatorNameAndKind(_op, sb, singlePortSingleName);
        inputClause(_op, sb);

        sb.append("  {\n");
        windowClause(_op, sb);
        paramClause(graphConfig, _op, sb);
        outputAssignmentClause(graphConfig, _op, sb);
        configClause(graphConfig, _op, sb);
        sb.append("  }\n");

        return sb.toString();
    }
    
    /**
     * Generically generate annotations.
     * 
     * @see OpProperties.ANNOTATIONS
     */
    static void genericAnnotations(JsonObject op, StringBuilder sb) {
        JsonArray annotations = GsonUtilities.array(op, OpProperties.ANNOTATIONS);
        if (annotations == null)
            return;
        for (JsonElement a : annotations) {
            JsonObject annotation = a.getAsJsonObject();
            sb.append('@');
            sb.append(jstring(annotation, OpProperties.ANNOTATION_TYPE));
            sb.append('(');
            JsonObject properties = GsonUtilities.object(annotation, OpProperties.ANNOTATION_PROPERTIES);
            if (jstring(annotation, OpProperties.ANNOTATION_TYPE).equals("endpoint")) {
            	appendEndpointAnnotation(sb, properties);
            }
            else if (jstring(annotation, OpProperties.ANNOTATION_TYPE).equals("service")) {
            	appendServiceAnnotation(sb, properties);
            }
<<<<<<< HEAD
            else if (jstring(annotation, OpProperties.ANNOTATION_TYPE).equals("catch")) {
            	appendCatchAnnotation(sb, properties);
=======
            else if (jstring(annotation, OpProperties.ANNOTATION_TYPE).equals("eventTime")) {
            	appendEventTimeAnnotation(sb, properties);
>>>>>>> 95bab1a2
            }
            else {
                boolean first = true;
                for (Entry<String, JsonElement> property : properties.entrySet()) {
                    if (!first)
                        sb.append(',');
                    sb.append(property.getKey());
                    sb.append('=');
                    if (property.getValue().isJsonPrimitive()) {
                        JsonPrimitive value = property.getValue().getAsJsonPrimitive();
                        if (value.isString())
                            sb.append(SPLGenerator.stringLiteral(value.getAsString()));
                        else
                            sb.append(value.getAsString());
                    } else {
                        SPLGenerator.value(sb, property.getValue().getAsJsonObject());
                    }
                    if (first)
                        first = false;
                }
            }
            sb.append(')');
            sb.append('\n');
        }
    }

    private static void appendServiceAnnotation(StringBuilder sb, JsonObject properties) {
    	boolean first = true;
    	if (properties.has("title")) {
            sb.append("title=\"");
            sb.append(GsonUtilities.jstring(properties, "title"));
            sb.append("\"");
            first = false;
    	}
    	if (properties.has("description")) {
            if (!first) {
                sb.append(',');
            }
            sb.append("description=\"");
            sb.append(GsonUtilities.jstring(properties, "description"));
            sb.append("\"");
            first = false;
    	}
    	if (properties.has("externalDocsUrl")) {
            if (!first) {
                sb.append(',');
            }
            sb.append("externalDocsUrl=\"");
            sb.append(GsonUtilities.jstring(properties, "externalDocsUrl"));
            sb.append("\"");
            first = false;
    	}
    	if (properties.has("externalDocsDescription")) {
            if (!first) {
                sb.append(',');
            }
            sb.append("externalDocsDescription=\"");
            sb.append(GsonUtilities.jstring(properties, "externalDocsDescription"));
            sb.append("\"");
            first = false;
    	}
    	if (properties.has("version")) {
            if (!first) {
                sb.append(',');
            }
            sb.append("version=\"");
            sb.append(GsonUtilities.jstring(properties, "version"));
            sb.append("\"");
            first = false;
    	}
    	if (properties.has("tags")) {
            if (!first) {
                sb.append(',');
            }
            sb.append("tags=\"");
            sb.append(GsonUtilities.jstring(properties, "tags"));
            sb.append("\"");
            first = false;
    	}
    }    

    private static void appendEndpointAnnotation(StringBuilder sb, JsonObject properties) {
    	boolean first = true;
    	if (properties.has("port")) {           
            sb.append("port=");
            sb.append(getSPLCompatibleName(GsonUtilities.jstring(properties, "port")));
            first = false;
    	}
    	if (properties.has("summary")) {
            if (!first) {
                sb.append(',');
            }
            sb.append("summary=\"");
            sb.append(GsonUtilities.jstring(properties, "summary"));
            sb.append("\"");
            first = false;
    	}
    	if (properties.has("description")) {
            if (!first) {
                sb.append(',');
            }
            sb.append("description=\"");
            sb.append(GsonUtilities.jstring(properties, "description"));
            sb.append("\"");
            first = false;
    	}
    	if (properties.has("tags")) {
            if (!first) {
                sb.append(',');
            }
            sb.append("tags=\"[\\\"");
            JsonArray tags = properties.get("tags").getAsJsonArray();
            for (int j = 0; j < tags.size(); j++) {
                if (j != 0)
                    sb.append("\\\", \\\"");
                sb.append(tags.get(j).getAsString());
            }
            sb.append("\\\"]\"");
            first = false;
    	}
    	if (properties.has("attributeDescriptions")) {
            if (!first) {
                sb.append(',');
            }
            sb.append("attributeDescriptions=\"{");
            JsonObject attrDesc = properties.get("attributeDescriptions").getAsJsonObject();
            boolean firstAttr = true;
            for (Entry<String, JsonElement> property : attrDesc.entrySet()) {
                if (!firstAttr)
                    sb.append(',');
                sb.append("\\\"");
            	sb.append(property.getKey());
            	sb.append("\\\":{");
            	JsonObject desc = (JsonObject) property.getValue();
            	sb.append("\\\"description\\\":\\\"");
                sb.append(GsonUtilities.jstring(desc, "description"));
                sb.append("\\\"}");
                firstAttr = false;
            }
            sb.append("}\"");
            first = false;
    	}
    }
<<<<<<< HEAD

    private static void appendCatchAnnotation(StringBuilder sb, JsonObject properties) {
    	boolean first = true;
    	if (properties.has("exception")) {
            sb.append("exception=");
            sb.append(GsonUtilities.jstring(properties, "exception"));
            first = false;
    	}
    	if (properties.has("tupleTrace")) {
            if (!first) {
                sb.append(',');
            }
            sb.append("tupleTrace=");
            sb.append(GsonUtilities.jstring(properties, "tupleTrace"));
            first = false;
    	}
    	if (properties.has("stackTrace")) {
            if (!first) {
                sb.append(',');
            }
            sb.append("stackTrace=");
            sb.append(GsonUtilities.jstring(properties, "stackTrace"));
            first = false;
    	}
    }
=======
>>>>>>> 95bab1a2

    private static void appendEventTimeAnnotation(StringBuilder sb, JsonObject properties) {
    	boolean first = true;
    	if (properties.has("eventTimeAttribute")) {  
            sb.append("eventTimeAttribute=");
            sb.append(getSPLCompatibleName(GsonUtilities.jstring(properties, "eventTimeAttribute")));
            first = false;
    	}
    	if (properties.has("lag")) {
            if (!first) {
                sb.append(',');
            }
            sb.append("lag=");
            JsonElement lag = properties.get("lag");
            if (lag.isJsonPrimitive()) {
            	sb.append(GsonUtilities.jstring(properties, "lag"));
            } else {
            	JsonObject lagObj = lag.getAsJsonObject();
                if (lagObj.has("type") && TYPE_SUBMISSION_PARAMETER.equals(lagObj.getAsJsonObject().get("type").getAsString())) {
                	String name = jstring(jobject(lagObj, "value"), "name");
                	sb.append("$__spl_stv_").append(name);
                }
            }
            first = false;
    	}
    	if (properties.has("minimumGap")) {
            if (!first) {
                sb.append(',');
            }
            sb.append("minimumGap=");
            JsonElement mg = properties.get("minimumGap");
            if (mg.isJsonPrimitive()) {
            	sb.append(GsonUtilities.jstring(properties, "minimumGap"));
            } else {
            	JsonObject mgObj = mg.getAsJsonObject();
                if (mgObj.has("type") && TYPE_SUBMISSION_PARAMETER.equals(mgObj.getAsJsonObject().get("type").getAsString())) {
                	String name = jstring(jobject(mgObj, "value"), "name");
                	sb.append("$__spl_stv_").append(name);
                }
            }
            first = false;
    	}
    	if (properties.has("resolution")) {
            if (!first) {
                sb.append(',');
            }
            sb.append("resolution=");
            sb.append(GsonUtilities.jstring(properties, "resolution"));
            first = false;
    	}
    }
    
    private static void noteAnnotations(JsonObject op, StringBuilder sb) throws IOException {

        layoutNote(op, sb);
        sourceLocationNote(op, sb);
        portTypesNote(op, sb);
    }

    private static void layoutNote(JsonObject op, StringBuilder sb) {
        final JsonObject layout = object(op, "layout");
        if (layout != null) {
            
            // Need to check for name mangling from provided names to SPL identifiers
            layoutMapName(layout, jstring(op, "name"));
            
            if (op.has("outputs")) {
                JsonArray outputs = array(op, "outputs");
                for (int i = 0; i < outputs.size(); i++) {
                    JsonObject output = outputs.get(i).getAsJsonObject();
                    String name = jstring(output, "name");
                    layoutMapName(layout, name);
                }
            }

            if (op.has("inputs")) {
                JsonArray inputs = array(op, "inputs");
                for (int i = 0; i < inputs.size(); i++) {
                    JsonObject input = inputs.get(i).getAsJsonObject();
                    String alias = jstring(input, "alias");
                    if (alias != null)
                        layoutMapName(layout, alias);
                    else {
                        JsonArray conns = array(input, "connections");
                        if (conns != null && conns.size() > 0) {
                            String portName = conns.get(0).getAsString();
                            layoutMapName(layout, portName  );
                        }
                    }
                }
            }

            appendNoteAnnotation(sb, "__spl_layout", layout);
        }
    }
    
    /**
     * Add a name mapping from the original name to the SPL identifier.
     * Three cases: 
     *   1) Name is valid as an SPL identifier, mapping left unchanged (if it exists or not).
     *   2) Name is original and no mapping exists: Mapping of {id:name} added.
     *   3) Name is not original and mapping is updated, e.g:
     *          on entry: {name:original}
     *          on exit:  {id:original}
     */
    private static void layoutMapName(final JsonObject layout, final String name) {
        final String id = getSPLCompatibleName(name);
        if (id == name) // yes - reference comparison
            return;
        
        JsonObject names = objectCreate(layout, "names");
        if (names.has(name)) {
            JsonElement origName = names.remove(name);
            names.add(id, origName);
        } else {
            names.addProperty(id, name);
        }
    }

    private static void sourceLocationNote(JsonObject op, StringBuilder sb) throws IOException {

        JsonArray ja = array(op, SourceInfo.SOURCE_LOCATIONS);
        if (ja == null)
            return;

        JsonElement jsource = ja.size() == 1 ? (JsonElement) ja.get(0) : ja;

        appendNoteAnnotation(sb, "__spl_sourcelocation", jsource);
    }

    private static void appendNoteAnnotation(StringBuilder sb, String type, Object textObject) {
        sb.append("@spl_note(id=\"");
        sb.append(type);
        sb.append("\"");
        sb.append(", text=");
        SPLGenerator.stringLiteral(sb, textObject.toString());
        sb.append(")\n");
    }

    private static void categoryAnnotation(JsonObject op, StringBuilder sb) {
        String category = jstring(op, "category");
        if (category != null) {
            sb.append("@spl_category(name=");
            SPLGenerator.stringLiteral(sb, category);
            sb.append(")\n");
        }
    }

    private static void portTypesNote(JsonObject op, StringBuilder sb) {

        int[] id = new int[1];
        GsonUtilities.objectArray(op, "outputs", output -> {

            String type = GsonUtilities.jstring(output, "type.native");
            if (type == null || type.isEmpty())
                return;
            appendNoteAnnotation(sb, "__spl_nativeType_output_" + id[0]++, type);
        });
    }

    private void viewAnnotation(JsonObject op, StringBuilder sb) {

        JsonObject config = jobject(op, "config");
        if (config == null)
            return;

        objectArray(config, "viewConfigs", viewConfig -> {

            String name = jstring(viewConfig, "name");
            String port = getSPLCompatibleName(jstring(viewConfig, "port"));
            String description = jstring(viewConfig, "description");
            Double bufferTime = viewConfig.get("bufferTime").getAsDouble();
            Long sampleSize = viewConfig.get("sampleSize").getAsLong();
            String activate = jstring(viewConfig, "activateOption");
            sb.append("@view(name = \"" + name + "\"");
            if (description != null) {
                sb.append(", description = \"" + description + "\"");
            }
            sb.append(", port = " + port);
            sb.append(", bufferTime = " + bufferTime);
            sb.append(", sampleSize = " + sampleSize);
            if (activate != null)
                sb.append(", activateOption = " + activate);
            sb.append(")\n");
        });
    }

    private void lowLatencyAnnotation(JsonObject op, StringBuilder sb){
        boolean lowLatencyOperator = jboolean(op, "lowLatency");
        if(lowLatencyOperator){
            sb.append("@threading(model=manual)\n");
        }
    }
    
    private void parallelAnnotation(JsonObject op, StringBuilder sb) {
        boolean parallel = jboolean(op, "parallelOperator");
        
        if (parallel) {
            boolean partitioned = jboolean(op, "partitioned");
            JsonObject parallelInfo = op.get("parallelInfo").getAsJsonObject();
            
            sb.append("@parallel(width=");
            JsonElement width = parallelInfo.get(OpProperties.WIDTH);
            if (width.isJsonPrimitive()) {
                sb.append(width.getAsString());
            } else {
                splValueSupportingSubmission(width.getAsJsonObject(), sb);
            }
      
            if (partitioned) {
                sb.append(", partitionBy=[");
                JsonArray partitionedPorts = array(parallelInfo, "partitionedPorts");
                for(int i = 0; i < partitionedPorts.size(); i++){
                    JsonObject partitionedPort = partitionedPorts.get(i).getAsJsonObject();
                    
                    if(i>0)
                        sb.append(", ");
                    
                    sb.append("{port=");
                    sb.append(getSPLCompatibleName(GsonUtilities.jstring(partitionedPort, "name")));
                    sb.append(", attributes=[");
                    JsonArray partitionKeys = partitionedPort.get("partitionedKeys").getAsJsonArray();
                    for (int j = 0; j < partitionKeys.size(); j++) {
                        if (j != 0)
                            sb.append(", ");
                        sb.append(partitionKeys.get(j).getAsString());
                    }
                    sb.append("]}");
                }
                
                sb.append("]"); 
            }
            
            JsonArray broadcastPorts = parallelInfo.get("broadcastPorts").getAsJsonArray();
            if(broadcastPorts.size() > 0){
                sb.append(", broadcast=[");
                for(int i = 0; i < broadcastPorts.size(); i++){
                    if (i != 0)
                        sb.append(", ");
                    sb.append(getSPLCompatibleName(broadcastPorts.get(i).getAsString()));
                }
                sb.append("]");
                
            }
            
       
            sb.append(")");
            sb.append("\n");
        }
    }

    /**
     * Add threading annotation but only for 4.2 onwards.
     */
    private void threadingAnnotation(JsonObject graphConfig, JsonObject op, StringBuilder sb) {
        if (!splGenerator.versionAtLeast(4, 2))
            return;

        JsonObject threading = object(op, "threading");
        if (threading != null) {
            sb.append("@threading(");
            sb.append("model=");
            sb.append(jstring(threading, "model"));
            sb.append(")\n");
        }
    }
    private static void asFloat64(StringBuilder sb, JsonObject obj, String key) {
        SPLGenerator.numberLiteral(sb, obj.getAsJsonPrimitive(key), "FLOAT64");
    }
    
    private void consistentAnnotation(JsonObject op, StringBuilder sb) {

        JsonObject consistent = object(op, CONSISTENT);
        if (consistent != null) {
            sb.append("@consistent(");
            if (consistent.has("period")) {
                sb.append("trigger=periodic,period=");
                asFloat64(sb, consistent, "period");
                sb.append(",");
            } else {
                sb.append("trigger=operatorDriven,");
            }
            sb.append("drainTimeout=");
            asFloat64(sb, consistent, "drainTimeout");
            sb.append(",");
            
            sb.append("resetTimeout=");
            asFloat64(sb, consistent, "resetTimeout");
            sb.append(",");
            
            sb.append("maxConsecutiveResetAttempts=");
            asFloat64(sb, consistent, "maxConsecutiveResetAttempts");
            
            sb.append(")\n");
        }
    }

    /**
     * Create the output port definitions.
     */
    private static boolean outputPortClause(JsonObject op, StringBuilder sb) {

        boolean singlePortSingleName = false;
        if (op.has("outputs")) {
            JsonArray outputs = array(op, "outputs");
            if (outputs.size() == 1) {
                JsonObject output = outputs.get(0).getAsJsonObject();
                String name = jstring(output, "name");

                if (name.equals(jstring(op, "name")))
                    singlePortSingleName = true;
            }
        }

        if (!singlePortSingleName)
            sb.append("  ( ");

        // effectively a mutable boolean
        AtomicBoolean first = new AtomicBoolean(true);

        objectArray(op, "outputs", output -> {

            String type = jstring(output, "type");
            if (type.startsWith("tuple<")) {
                // removes the 'tuple<..>' part of the type
                type = type.substring(6, type.length() - 1);
            }

            String name = jstring(output, "name");
            name = getSPLCompatibleName(name);

            if (!first.get()) {
                sb.append("; ");
            }
            first.set(false);

            sb.append("stream<");
            sb.append(type);
            sb.append("> ");
            sb.append(name);
        });

        if (!singlePortSingleName)
            sb.append(") ");

        return singlePortSingleName;
    }

    static void operatorNameAndKind(JsonObject op, StringBuilder sb, boolean singlePortSingleName) {
        if (!singlePortSingleName) {
            String name = jstring(op, "name");
            name = getSPLCompatibleName(name);

            sb.append("as ");
            sb.append(name);
        }

        String kind = jstring(op, "kind");
        sb.append(" = ");
        sb.append(kind);
    }

    static void inputClause(JsonObject op, StringBuilder sb) {

        sb.append("  ( ");

        AtomicBoolean firstPort = new AtomicBoolean(true);

        objectArray(op, "inputs", input -> {

            if (!firstPort.getAndSet(false))
                sb.append("; ");

            AtomicBoolean firstStream = new AtomicBoolean(true);
            String[] firstStreamName = new String[1];
            stringArray(input, "connections", name -> {
                if (!firstStream.getAndSet(false))
                    sb.append(", ");
                else
                    firstStreamName[0] = name;
                sb.append(getSPLCompatibleName(name));
            });
            
            String alias = jstring(input, "alias");
            if (alias != null) {
                if (!alias.equals(firstStreamName[0])) {
                    sb.append(" as ");
                    sb.append(getSPLCompatibleName(alias));
                }
            }
        });

        sb.append(")\n");
    }

    static void windowClause(JsonObject op, StringBuilder sb) {

        AtomicBoolean firstWindow = new AtomicBoolean(true);

        objectArray(op, "inputs", input -> {

            JsonObject window = jobject(input, "window");
            if (window == null)
                return;

            String type = jstring(window, "type");
            if (TYPE_NOT_WINDOWED.equals(type))
                return;

            if (firstWindow.getAndSet(false))
                sb.append("  window\n");

            sb.append("    ");
            sb.append(getSPLCompatibleName(inputPortRef(input)));
            sb.append(":");
            switch (type) {
            case TYPE_SLIDING:
                sb.append("sliding,");
                break;
            case TYPE_TUMBLING:
                sb.append("tumbling,");
                break;
            case TYPE_TIME_INTERVAL:
                sb.append("timeInterval,");
                break;
            default:
                throw new IllegalStateException(Messages.getString("GENERATOR_INTERNAL_ERROR"));
            }

            if (TYPE_TIME_INTERVAL.equals(type)) {
            	String intervalDuration = jstring(window, "intervalDuration");
                sb.append("intervalDuration(");
                sb.append(intervalDuration);
                sb.append(")");	
                String creationPeriod = jstring(window, "creationPeriod");
                if (creationPeriod != null) {
                    sb.append(", creationPeriod(");
                    sb.append(creationPeriod);
                    sb.append(")");
                }
                String discardAge = jstring(window, "discardAge");
                if (discardAge != null) {
                    sb.append(", discardAge(");
                    sb.append(discardAge);
                    sb.append(")");
                }
                String intervalOffset = jstring(window, "intervalOffset");
                if (intervalOffset != null) {
                    sb.append(", intervalOffset(");
                    sb.append(intervalOffset);
                    sb.append(")");
                }
            }
            else {
                appendWindowPolicy(jstring(window, "evictPolicy"), window.get("evictConfig"),
                    jstring(window, "evictTimeUnit"), sb);

                String triggerPolicy = jstring(window, "triggerPolicy");
                if (triggerPolicy != null) {
                    sb.append(", ");
                    appendWindowPolicy(triggerPolicy, window.get("triggerConfig"), jstring(window, "triggerTimeUnit"), sb);
                }
            }

            if (jboolean(window, "partitioned"))
                sb.append(", partitioned");

            sb.append(";\n");
        });

    }

    static void appendWindowPolicy(String policyName, JsonElement config, String timeUnit, StringBuilder sb) {
        switch (policyName) {
        case POLICY_COUNT:
            sb.append("count(");
            if (config.isJsonPrimitive()) {
                sb.append(config.getAsInt());
            } else {
            	String name = jstring(jobject(config.getAsJsonObject(), "value"), "name");
            	sb.append("$"+SubmissionTimeValue.mkCompositeParamName(name));
            }
            sb.append(")");
            break;
        case POLICY_DELTA:
            break;
        case POLICY_NONE:
            break;
        case POLICY_PUNCTUATION:
        	sb.append("punct()");
            break;
        case POLICY_TIME: {
        	sb.append("time(");
            if (config.isJsonPrimitive()) {
	            TimeUnit unit = TimeUnit.valueOf(timeUnit.toString());
	            long time = config.getAsLong();
	            double secs;
	            switch (unit) {
	            case DAYS:
	            case HOURS:
	            case MINUTES:
	            case SECONDS:
	                secs = unit.toSeconds(time);
	                break;
	            case MILLISECONDS:
	                secs = ((double) time) / 1000.0;
	                break;
	
	            case MICROSECONDS:
	                secs = ((double) time) / 1000_000.0;
	                break;
	
	            case NANOSECONDS:
	                secs = ((double) time) / 1000_000_000.0;
	                break;
	
	            default:
	                throw new IllegalStateException();
	            }
	            sb.append(secs);
            } else {
            	String name = jstring(jobject(config.getAsJsonObject(), "value"), "name");
            	sb.append("$"+SubmissionTimeValue.mkCompositeParamName(name));
            }
            sb.append(")");
            break;
        }
        default:
            break;

        }
    }

    private void paramClause(JsonObject graphConfig, JsonObject op, StringBuilder sb) {

        // VMArgs only apply to Java SPL operators.
        boolean isJavaOp = OpProperties.LANGUAGE_JAVA.equals(jstring(op, OpProperties.LANGUAGE));

        JsonArray vmArgs = null;
        if (isJavaOp && graphConfig.has(ContextProperties.VMARGS))
            vmArgs = GsonUtilities.array(graphConfig, ContextProperties.VMARGS);

        // determine if we need to inject submission param names and values
        // info.
        boolean addSPInfo = false;
        ParamsInfo stvOpParamInfo = stvHelper.getSplInfo();
        if (stvOpParamInfo != null) {
            if (MODEL_FUNCTIONAL.equals(jstring(op, MODEL)))
                addSPInfo = true;
        }

        JsonObject params = jobject(op, "parameters");
        if (vmArgs == null && GsonUtilities.jisEmpty(params) && !addSPInfo) {
            return;
        }

        sb.append("    param\n");

        for (Entry<String, JsonElement> on : params.entrySet()) {
            String name = on.getKey();
            JsonObject param = on.getValue().getAsJsonObject();
            if ("vmArg".equals(name)) {
                JsonArray fullVmArgs = new JsonArray();
                fullVmArgs.addAll(GsonUtilities.array(param, "value"));
                if (vmArgs != null)
                    fullVmArgs.addAll(vmArgs);
                // stringArray(param, "value", v -> fullVmArgs.);
                // objectArray(graphConfig, ContextProperties.VMARGS, v ->
                // fullVmArgs.add(v));
                vmArgs = fullVmArgs;
                continue;
            }
            sb.append("      ");
            sb.append(name);
            sb.append(": ");
            splValueSupportingSubmission(param, sb);
            sb.append(";\n");
        }

        if (vmArgs != null) {
            JsonObject tmpVMArgParam = new JsonObject();
            tmpVMArgParam.add("value", vmArgs);
            sb.append("      ");
            sb.append("vmArg");
            sb.append(": ");

            splValueSupportingSubmission(tmpVMArgParam, sb);
            sb.append(";\n");
        }

        if (addSPInfo) {
            sb.append("      ");
            sb.append(FunctionalOpProperties.NAME_SUBMISSION_PARAM_NAMES);
            sb.append(": ");
            sb.append(stvOpParamInfo.names);
            sb.append(";\n");

            sb.append("      ");
            sb.append(FunctionalOpProperties.NAME_SUBMISSION_PARAM_VALUES);
            sb.append(": ");
            sb.append(stvOpParamInfo.values);
            sb.append(";\n");
        }
    }

    private void splValueSupportingSubmission(JsonObject value, StringBuilder sb) {

        JsonElement type = value.get("type");
        if (value.has("type") && TYPE_SUBMISSION_PARAMETER.equals(type.getAsString())) {
            value = stvHelper.getSPLExpression(value);
        }

        SPLGenerator.value(sb, value);
    }

    private void outputAssignmentClause(JsonObject graphConfig, JsonObject op, StringBuilder sb) {

        StringBuilder allAssignmentsSb = new StringBuilder();

        objectArray(op, "outputs", output -> {

            if (!output.has("assigns"))
                return;

            JsonObject assigns = object(output, "assigns");

            if (GsonUtilities.jisEmpty(assigns))
                return;

            StringBuilder assignsSb = new StringBuilder();
            String name = jstring(output, "name");
            name = getSPLCompatibleName(name);
            assignsSb.append(name);
            assignsSb.append(":\n");

            AtomicBoolean seenOne = new AtomicBoolean();
            for (Entry<String, JsonElement> a : assigns.entrySet()) {
                String attr = a.getKey();
                JsonObject value = a.getValue().getAsJsonObject();
                if (seenOne.getAndSet(true))
                    assignsSb.append(",\n");
                assignsSb.append("  ");
                assignsSb.append(attr);
                assignsSb.append("=");
                splValueSupportingSubmission(value, assignsSb);

            }
            assignsSb.append(";\n");

            allAssignmentsSb.append(assignsSb);
        });

        if (allAssignmentsSb.length() != 0) {
            sb.append(" output\n");
            sb.append(allAssignmentsSb);
        }
    }

    void configClause(JsonObject graphConfig, JsonObject op, StringBuilder sb) {

        if (!op.has(OpProperties.CONFIG))
            return;

        JsonObject config = jobject(op, OpProperties.CONFIG);

        StringBuilder sbConfig = new StringBuilder();
        
        // Inherit the graph wide checkpoint unless the operator invocation says no
        if (!jboolean(config, "noCheckpoint")) {
        	String checkpoint = splGenerator.getCheckpointConfig();
        	if (checkpoint != null)
        		sbConfig.append(checkpoint);
        }

        if (config.has("streamViewability")) {
            sbConfig.append("    streamViewability: ");
            sbConfig.append(jboolean(config, "streamViewability"));
            sbConfig.append(";\n");
        }

        if (config.has("queue")) {
            JsonObject queue = jobject(config, "queue");
            if (!queue.entrySet().isEmpty()) {
                sbConfig.append("    threadedPort: queue(");
                sbConfig.append(jstring(queue, "inputPortName") + ", ");
                sbConfig.append(jstring(queue, "congestionPolicy") + ",");
                sbConfig.append(jstring(queue, "queueSize"));
                sbConfig.append(");\n");
            }
        }

        if (config.has(PLACEMENT)) {
            JsonObject placement = jobject(config, PLACEMENT);
            StringBuilder sbPlacement = new StringBuilder();

            String colocateKey = jstring(placement, OpProperties.PLACEMENT_COLOCATE_KEY);
            if (colocateKey != null) {
                JsonObject mapping = object(graphConfig, CFG_COLOCATE_TAG_MAPPING);  
                String colocationId = jstring(mapping, colocateKey);               
                JsonObject colocateIds = object(graphConfig, CFG_COLOCATE_IDS);
                JsonObject idInfo = object(colocateIds, colocationId);
                
                /*
                 * If a colocate tag is used in the main composite
                 * then it must be absolute.
                 * 
                 * If it is used in multiple parallel composites
                 * then it must be absolute.
                 */
                boolean absoluteColocate = jboolean(idInfo, "main");
                if (!absoluteColocate) {
                    int parallel = idInfo.get("parallelUse").getAsInt();
                    if (parallel >= 2)
                        absoluteColocate = true;
                }
                
                sbPlacement.append("      partitionColocation(");
                
                stringLiteral(sbPlacement, colocationId);
                if (!absoluteColocate) {
                    // Use getChannel() to remain within a channel.                   
                    SPLGenerator.value(sbPlacement, JParamTypes.TYPE_SPL_EXPRESSION,
                            new JsonPrimitive("+'$'+((rstring)getChannel())"));
                }
                
                sbPlacement.append(")\n");
            }

            Set<String> uniqueResourceTags = new HashSet<>();
            GsonUtilities.stringArray(placement, OpProperties.PLACEMENT_RESOURCE_TAGS, tag -> {
                if (!tag.isEmpty())
                    uniqueResourceTags.add(tag);
            });
            if (!uniqueResourceTags.isEmpty()) {
                String hostPool = getHostPoolName(graphConfig, uniqueResourceTags);
                if (sbPlacement.length() != 0)
                    sbPlacement.append(",");
                sbPlacement.append("      host(");
                sbPlacement.append(hostPool);
                sbPlacement.append(")\n");
            }

            if (sbPlacement.length() != 0) {
                sbConfig.append("   placement: ");
                sbConfig.append(sbPlacement);
                sbConfig.append("    ;\n");
            }
        }

        if (sbConfig.length() != 0) {
            sb.append("  config\n");
            sb.append(sbConfig);
        }
    }

    /**
     * Gets or creates a host pool at the graphConfig level corresponding to the
     * unique set of tags.
     */
    private static String getHostPoolName(JsonObject graphConfig, Set<String> uniqueResourceTags) {
        JsonArray hostPools = array(graphConfig, "__spl_hostPools");
        if (hostPools == null) {
            graphConfig.add("__spl_hostPools", hostPools = new JsonArray());
        }

        // Look for a host pool matching this one
        for (JsonElement hpe : hostPools) {
            JsonObject hostPoolDef = hpe.getAsJsonObject();
            JsonArray rta = hostPoolDef.get("resourceTags").getAsJsonArray();
            Set<String> poolResourceTags = new HashSet<>();
            for (JsonElement tage : rta)
                poolResourceTags.add(tage.getAsString());
            if (uniqueResourceTags.equals(poolResourceTags)) {
                return jstring(hostPoolDef, "name");
            }
        }
        
        // Sort the resource tags into order and use that as the basis for the name.
        List<String> sorted = new ArrayList<>(uniqueResourceTags);
        Collections.sort(sorted, Collator.getInstance(Locale.US));
        StringBuilder sb = new StringBuilder();
        sb.append("HostPool");
        for (String tag : sorted) {
        	sb.append('_');
        	sb.append(getSPLCompatibleName(tag));
        }
        String hostPool = sb.toString();

        JsonObject hostPoolDef = new JsonObject();
        hostPoolDef.addProperty("name", hostPool);
        JsonArray rta = new JsonArray();
        for (String tag : uniqueResourceTags)
            rta.add(new JsonPrimitive(tag));
        hostPoolDef.add("resourceTags", rta);
        hostPools.add(hostPoolDef);
        return hostPool;
    }
}<|MERGE_RESOLUTION|>--- conflicted
+++ resolved
@@ -114,13 +114,11 @@
             else if (jstring(annotation, OpProperties.ANNOTATION_TYPE).equals("service")) {
             	appendServiceAnnotation(sb, properties);
             }
-<<<<<<< HEAD
             else if (jstring(annotation, OpProperties.ANNOTATION_TYPE).equals("catch")) {
             	appendCatchAnnotation(sb, properties);
-=======
+            }
             else if (jstring(annotation, OpProperties.ANNOTATION_TYPE).equals("eventTime")) {
             	appendEventTimeAnnotation(sb, properties);
->>>>>>> 95bab1a2
             }
             else {
                 boolean first = true;
@@ -264,7 +262,6 @@
             first = false;
     	}
     }
-<<<<<<< HEAD
 
     private static void appendCatchAnnotation(StringBuilder sb, JsonObject properties) {
     	boolean first = true;
@@ -290,8 +287,6 @@
             first = false;
     	}
     }
-=======
->>>>>>> 95bab1a2
 
     private static void appendEventTimeAnnotation(StringBuilder sb, JsonObject properties) {
     	boolean first = true;
