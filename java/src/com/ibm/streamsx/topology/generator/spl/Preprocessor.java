--- conflicted
+++ resolved
@@ -224,7 +224,6 @@
             // set Unparallel's output port schema using HashAdder's schema
             GraphUtilities.setOutputPortType(parent, 0, schema);
             GraphUtilities.setInputPortType(parent, 0, schema);
-<<<<<<< HEAD
         } else {
             // Scenario #3: the parent $Unparallel$ has multiple children
 
@@ -283,8 +282,6 @@
             if (others.isEmpty()) {
                 GraphUtilities.removeOperator(parent, graph);
             }
-=======
->>>>>>> ebc91ed6
         }
     }
 }