--- conflicted
+++ resolved
@@ -114,14 +114,9 @@
             sReturn = EntityUtils.toString(hResponse.getEntity());
             throw RESTException.create(rcResponse, sReturn);
         } else {
-<<<<<<< HEAD
             // all other errors...
             String httpError = "HttpStatus is " + rcResponse + " for url " + inputString;
-            throw new IllegalStateException(httpError);
-=======
-            // all other errors 
-            throw new RESTException(rcResponse);
->>>>>>> 1976ae18
+            throw new RESTException(httpError);
         }
         traceLog.finest("Request: " + inputString);
         traceLog.finest(rcResponse + ": " + sReturn);
