package com.ibm.streamsx.rest.build;

import static com.ibm.streamsx.topology.internal.gson.GsonUtilities.jstring;
import static com.ibm.streamsx.topology.internal.gson.GsonUtilities.object;

import java.io.IOException;
<<<<<<< HEAD
import java.io.File;
import java.net.URLEncoder;
import java.nio.charset.StandardCharsets;
import java.util.ArrayList;
import java.util.List;
=======
import java.util.function.Function;
>>>>>>> 1d544c58

import org.apache.http.client.fluent.Executor;
import org.apache.http.client.fluent.Request;
import org.apache.http.entity.ContentType;

import com.google.gson.GsonBuilder;
import com.google.gson.JsonObject;
<<<<<<< HEAD
import com.google.gson.annotations.Expose;

import com.ibm.streamsx.rest.RESTException;
import com.ibm.streamsx.rest.internal.RestUtils;

public class StreamsBuildService extends AbstractConnection implements BuildService {
=======
import com.ibm.streamsx.rest.internal.ICP4DAuthenticator;
import com.ibm.streamsx.rest.internal.RestUtils;

class StreamsBuildService extends AbstractConnection implements BuildService {
    
    public static BuildService of(ICP4DAuthenticator authenticator, JsonObject serviceDefinition, boolean verify) throws IOException {
        
        String buildServiceEndpoint = jstring(object(serviceDefinition, "connection_info"), "serviceBuildEndpoint");
        return new StreamsBuildService(buildServiceEndpoint, authenticator, verify);
    }
>>>>>>> 1d544c58
	
	private static final String TOOLKITS_RESOURCE_NAME = "toolkits";

	private String endpoint;
<<<<<<< HEAD
	private String authorization;
	private String toolkitsUrl;
=======
	private Function<Executor, String> authenticator;
>>>>>>> 1d544c58

	private StreamsBuildService(String endpoint, Function<Executor, String> authenticator, boolean verify) {
		super(!verify);
		this.endpoint = endpoint;
		this.authenticator = authenticator;
	}
	
	@Override
	String getAuthorization() {
		return authenticator.apply(getExecutor());
	}
	
	@Override
	public void allowInsecureHosts() {
		this.executor = RestUtils.createExecutor(true);	
	}

	@Override
	public Build createBuild(String name, JsonObject parameters) throws IOException {
		
		JsonObject buildParams = new JsonObject();

		buildParams.addProperty("type", "application");
		buildParams.addProperty("incremental", false);		
		if (name != null)
			buildParams.addProperty("name", name);
		
		Request post = Request.Post(endpoint)	      
		    .addHeader("Authorization", getAuthorization())
		    .bodyString(buildParams.toString(),
				ContentType.APPLICATION_JSON);
		
		Build build = Build.create(this, this, StreamsRestUtils.requestGsonResponse(executor, post));
		return build;
	}

    String getToolkitsURL() throws IOException {
	if (toolkitsUrl == null) {
		String resourcesUrl = endpoint;
		if (resourcesUrl.endsWith("/builds")) {
			resourcesUrl = resourcesUrl.replaceFirst("builds$", "resources");
		}
		// Query the resourcesUrl to find the instances URL
		String response = getResponseString(resourcesUrl);
		ResourcesArray resources = new GsonBuilder()
		    .excludeFieldsWithoutExposeAnnotation()
		    .create().fromJson(response, ResourcesArray.class);
		for (Resource resource : resources.resources) {
			if (TOOLKITS_RESOURCE_NAME.equals(resource.name)) {
				toolkitsUrl = resource.resource;
				break;
			}
		}
		if (toolkitsUrl == null) {
			// If we couldn't find toolkits something is wrong
			throw new RESTException("Unable to find toolkits resource from resources URL: " + resourcesUrl);
		}
	}
	return toolkitsUrl;
    }

    @Override
    public List<Toolkit> getToolkits() throws IOException {
	return Toolkit.createToolkitList(this, getToolkitsURL());
    }

    @Override
    public Toolkit getToolkit(String toolkitId) throws IOException {
	if (toolkitId.isEmpty()) {
		throw new IllegalArgumentException("Empty toolkit id");
	}
	else {
		String query = getToolkitsURL() + "/" + URLEncoder.encode(toolkitId, StandardCharsets.UTF_8.name());
		Toolkit toolkit = Toolkit.create(this, query);
		return toolkit;
	}
    }

    public Toolkit uploadToolkit(File path) throws IOException {
	return StreamsRestActions.uploadToolkit(this, path);
    }

    boolean deleteToolkit(Toolkit toolkit) throws IOException {
	return StreamsRestActions.deleteToolkit(toolkit);
    }

    private static class Resource {
	@Expose
	public String name;

	@Expose
	public String resource;
    }

    private static class ResourcesArray {
	@Expose
	public ArrayList<Resource> resources;
    }

}<|MERGE_RESOLUTION|>--- conflicted
+++ resolved
@@ -4,15 +4,12 @@
 import static com.ibm.streamsx.topology.internal.gson.GsonUtilities.object;
 
 import java.io.IOException;
-<<<<<<< HEAD
 import java.io.File;
 import java.net.URLEncoder;
 import java.nio.charset.StandardCharsets;
 import java.util.ArrayList;
 import java.util.List;
-=======
 import java.util.function.Function;
->>>>>>> 1d544c58
 
 import org.apache.http.client.fluent.Executor;
 import org.apache.http.client.fluent.Request;
@@ -20,16 +17,12 @@
 
 import com.google.gson.GsonBuilder;
 import com.google.gson.JsonObject;
-<<<<<<< HEAD
 import com.google.gson.annotations.Expose;
 
 import com.ibm.streamsx.rest.RESTException;
 import com.ibm.streamsx.rest.internal.RestUtils;
 
-public class StreamsBuildService extends AbstractConnection implements BuildService {
-=======
 import com.ibm.streamsx.rest.internal.ICP4DAuthenticator;
-import com.ibm.streamsx.rest.internal.RestUtils;
 
 class StreamsBuildService extends AbstractConnection implements BuildService {
     
@@ -38,17 +31,13 @@
         String buildServiceEndpoint = jstring(object(serviceDefinition, "connection_info"), "serviceBuildEndpoint");
         return new StreamsBuildService(buildServiceEndpoint, authenticator, verify);
     }
->>>>>>> 1d544c58
 	
 	private static final String TOOLKITS_RESOURCE_NAME = "toolkits";
 
 	private String endpoint;
-<<<<<<< HEAD
 	private String authorization;
 	private String toolkitsUrl;
-=======
 	private Function<Executor, String> authenticator;
->>>>>>> 1d544c58
 
 	private StreamsBuildService(String endpoint, Function<Executor, String> authenticator, boolean verify) {
 		super(!verify);
@@ -85,67 +74,67 @@
 		return build;
 	}
 
-    String getToolkitsURL() throws IOException {
-	if (toolkitsUrl == null) {
-		String resourcesUrl = endpoint;
-		if (resourcesUrl.endsWith("/builds")) {
-			resourcesUrl = resourcesUrl.replaceFirst("builds$", "resources");
-		}
-		// Query the resourcesUrl to find the instances URL
-		String response = getResponseString(resourcesUrl);
-		ResourcesArray resources = new GsonBuilder()
-		    .excludeFieldsWithoutExposeAnnotation()
-		    .create().fromJson(response, ResourcesArray.class);
-		for (Resource resource : resources.resources) {
-			if (TOOLKITS_RESOURCE_NAME.equals(resource.name)) {
-				toolkitsUrl = resource.resource;
-				break;
+	String getToolkitsURL() throws IOException {
+		if (toolkitsUrl == null) {
+			String resourcesUrl = endpoint;
+			if (resourcesUrl.endsWith("/builds")) {
+				resourcesUrl = resourcesUrl.replaceFirst("builds$", "resources");
+			}
+			// Query the resourcesUrl to find the resources URL
+			String response = getResponseString(resourcesUrl);
+			ResourcesArray resources = new GsonBuilder()
+				.excludeFieldsWithoutExposeAnnotation()
+				.create().fromJson(response, ResourcesArray.class);
+			for (Resource resource : resources.resources) {
+				if (TOOLKITS_RESOURCE_NAME.equals(resource.name)) {
+					toolkitsUrl = resource.resource;
+					break;
+				}
+			}
+			if (toolkitsUrl == null) {
+				// If we couldn't find toolkits something is wrong
+				throw new RESTException("Unable to find toolkits resource from resources URL: " + resourcesUrl);
 			}
 		}
-		if (toolkitsUrl == null) {
-			// If we couldn't find toolkits something is wrong
-			throw new RESTException("Unable to find toolkits resource from resources URL: " + resourcesUrl);
+		return toolkitsUrl;
+	}
+
+	@Override
+	public List<Toolkit> getToolkits() throws IOException {
+		return Toolkit.createToolkitList(this, getToolkitsURL());
+	}
+
+	@Override
+	public Toolkit getToolkit(String toolkitId) throws IOException {
+		if (toolkitId.isEmpty()) {
+			throw new IllegalArgumentException("Empty toolkit id");
+		}
+		else {
+			String query = getToolkitsURL() + "/" + URLEncoder.encode(toolkitId, StandardCharsets.UTF_8.name());
+			Toolkit toolkit = Toolkit.create(this, query);
+			return toolkit;
 		}
 	}
-	return toolkitsUrl;
-    }
 
-    @Override
-    public List<Toolkit> getToolkits() throws IOException {
-	return Toolkit.createToolkitList(this, getToolkitsURL());
-    }
+	public Toolkit uploadToolkit(File path) throws IOException {
+		return StreamsRestActions.uploadToolkit(this, path);
+	}
 
-    @Override
-    public Toolkit getToolkit(String toolkitId) throws IOException {
-	if (toolkitId.isEmpty()) {
-		throw new IllegalArgumentException("Empty toolkit id");
+	boolean deleteToolkit(Toolkit toolkit) throws IOException {
+		return StreamsRestActions.deleteToolkit(toolkit);
 	}
-	else {
-		String query = getToolkitsURL() + "/" + URLEncoder.encode(toolkitId, StandardCharsets.UTF_8.name());
-		Toolkit toolkit = Toolkit.create(this, query);
-		return toolkit;
+
+	private static class Resource {
+		@Expose
+		public String name;
+
+		@Expose
+		public String resource;
 	}
-    }
 
-    public Toolkit uploadToolkit(File path) throws IOException {
-	return StreamsRestActions.uploadToolkit(this, path);
-    }
-
-    boolean deleteToolkit(Toolkit toolkit) throws IOException {
-	return StreamsRestActions.deleteToolkit(toolkit);
-    }
-
-    private static class Resource {
-	@Expose
-	public String name;
-
-	@Expose
-	public String resource;
-    }
-
-    private static class ResourcesArray {
-	@Expose
-	public ArrayList<Resource> resources;
-    }
+	private static class ResourcesArray {
+		@Expose
+		public ArrayList<Resource> resources;
+	}
 
 }