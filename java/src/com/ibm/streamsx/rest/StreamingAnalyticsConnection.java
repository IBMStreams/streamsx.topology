--- conflicted
+++ resolved
@@ -21,13 +21,10 @@
  * @deprecated Replaced by {@link StreamingAnalyticsService}
  */
 
-<<<<<<< HEAD
-public class StreamingAnalyticsConnection extends StreamsConnection {
-=======
+
 @Deprecated
 public class StreamingAnalyticsConnection extends StreamsConnection
         implements IStreamingAnalyticsConnection {
->>>>>>> e24c121a
 
     private JsonObject config;
 
